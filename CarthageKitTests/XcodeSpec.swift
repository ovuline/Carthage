//
//  XcodeSpec.swift
//  Carthage
//
//  Created by Justin Spahr-Summers on 2014-10-11.
//  Copyright (c) 2014 Carthage. All rights reserved.
//

import CarthageKit
import Foundation
import LlamaKit
import Nimble
import Quick
import ReactiveCocoa

class XcodeSpec: QuickSpec {
	override func spec() {
<<<<<<< HEAD
        let directoryURL = NSBundle(forClass: self.dynamicType).URLForResource("TestFramework", withExtension: nil, subdirectory: "fixtures")!
=======
		let directoryURL = NSBundle(forClass: self.dynamicType).URLForResource("TestFramework", withExtension: nil)!
		let buildFolderURL = directoryURL.URLByAppendingPathComponent(CarthageBinariesFolderName)
>>>>>>> 8d4c3120

		beforeEach {
			NSFileManager.defaultManager().removeItemAtURL(buildFolderURL, error: nil)
			return ()
		}

		it("should build for all platforms") {
			let result = buildInDirectory(directoryURL, withConfiguration: "Debug").wait()
			expect(result.error()).to(beNil())

			let macURL = buildFolderURL.URLByAppendingPathComponent("Mac/TestFramework.framework/TestFramework")
			var isDirectory: ObjCBool = false
			expect(NSFileManager.defaultManager().fileExistsAtPath(macURL.path!, isDirectory: &isDirectory)).to(beTruthy())
			expect(isDirectory).to(beFalsy())

			let iOSURL = buildFolderURL.URLByAppendingPathComponent("iOS/TestFramework.framework/TestFramework")
			expect(NSFileManager.defaultManager().fileExistsAtPath(iOSURL.path!, isDirectory: &isDirectory)).to(beTruthy())
			expect(isDirectory).to(beFalsy())

			// Verify that the iOS framework is a universal binary for device
			// and simulator.
			let output = launchTask(TaskDescription(launchPath: "/usr/bin/otool", arguments: [ "-fv", iOSURL.path! ]))
				.map { NSString(data: $0, encoding: NSStringEncoding(NSUTF8StringEncoding))! }
				.first()
				.value()!

			expect(output).to(contain("architecture i386"))
			expect(output).to(contain("architecture armv7"))
			expect(output).to(contain("architecture arm64"))
		}

		it("should locate the project") {
			let result = locateProjectsInDirectory(directoryURL).first()
			expect(result.error()).to(beNil())

			let locator = result.value()!
			let expectedURL = directoryURL.URLByAppendingPathComponent("TestFramework.xcodeproj")
			expect(locator).to(equal(ProjectLocator.ProjectFile(expectedURL)))
		}

		it("should locate the project from the parent directory") {
			let result = locateProjectsInDirectory(directoryURL.URLByDeletingLastPathComponent!).first()
			expect(result.error()).to(beNil())

			let locator = result.value()!
			let expectedURL = directoryURL.URLByAppendingPathComponent("TestFramework.xcodeproj")
			expect(locator).to(equal(ProjectLocator.ProjectFile(expectedURL)))
		}

		it("should not locate the project from a directory not containing it") {
			let result = locateProjectsInDirectory(directoryURL.URLByAppendingPathComponent("TestFramework")).wait()
			expect(result.isSuccess()).to(beFalsy())
		}
	}
}<|MERGE_RESOLUTION|>--- conflicted
+++ resolved
@@ -15,12 +15,8 @@
 
 class XcodeSpec: QuickSpec {
 	override func spec() {
-<<<<<<< HEAD
-        let directoryURL = NSBundle(forClass: self.dynamicType).URLForResource("TestFramework", withExtension: nil, subdirectory: "fixtures")!
-=======
 		let directoryURL = NSBundle(forClass: self.dynamicType).URLForResource("TestFramework", withExtension: nil)!
 		let buildFolderURL = directoryURL.URLByAppendingPathComponent(CarthageBinariesFolderName)
->>>>>>> 8d4c3120
 
 		beforeEach {
 			NSFileManager.defaultManager().removeItemAtURL(buildFolderURL, error: nil)
