--- conflicted
+++ resolved
@@ -380,29 +380,6 @@
 			let result = ProjectLocator.locate(in: directoryURL.appendingPathComponent("ReactiveCocoaLayout")).first()
 			expect(result).to(beNil())
 		}
-<<<<<<< HEAD
-
-		it("should symlink the build directory") {
-			let dependency = Dependency.gitHub(.dotCom, Repository(owner: "github", name: "Archimedes"))
-			let version = PinnedVersion("0.1")
-
-			let dependencyURL =	directoryURL.appendingPathComponent(dependency.relativePath)
-			// Build
-			let buildURL = directoryURL.appendingPathComponent(Constants.binariesFolderPath)
-			let dependencyBuildURL = dependencyURL.appendingPathComponent(Constants.binariesFolderPath)
-
-			let result = build(dependency: dependency, version: version, directoryURL, withOptions: BuildOptions(configuration: "Debug"))
-				.flatten(.concat)
-				.ignoreTaskData()
-				.on(value: { project, scheme in // swiftlint:disable:this end_closure
-					NSLog("Building scheme \"\(scheme)\" in \(project)")
-				})
-				.wait()
-
-			expect(result.error).to(beNil())
-
-			expect(dependencyBuildURL).to(beRelativeSymlinkToDirectory(buildURL))
-		}
 
 		it("should build static library and place result to subdirectory") {
 			let _directoryURL = Bundle(for: type(of: self)).url(forResource: "DynamicAndStatic", withExtension: nil)!
@@ -443,8 +420,6 @@
 			expect(frameworkDynamicPackagePath).to(stillBeFramework(ofType: .dynamic))
 			expect(frameworkStaticPackagePath).to(stillBeFramework(ofType: .static))
 		}
-=======
->>>>>>> 6d98d820
 	}
 }
 
