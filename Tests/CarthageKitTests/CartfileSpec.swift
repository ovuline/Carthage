import CarthageKit
import Foundation
import Result
import Tentacle
import Nimble
import Quick
import SPMUtility

import struct Foundation.URL

// swiftlint:disable:this force_try

class CartfileSpec: QuickSpec {
	override func spec() {
		it("should parse a Cartfile") {
<<<<<<< HEAD
            guard let testCartfileURL = Bundle(for: type(of: self)).url(forResource: "TestCartfile", withExtension: "") else {
                fail("Could not find TestCartFile in resources")
                return
            }
            guard let testCartfile = try? String(contentsOf: testCartfileURL, encoding: .utf8) else {
                fail("Could not load Cartfile as string, is it UTF8 encoded?")
                return
            }

			let result = Cartfile.from(string: testCartfile)
			expect(result.error).to(beNil())

            guard let cartfile = result.value else {
                fail("Cartfile could not be be parsed")
                return
            }

=======
			guard let testCartfileURL = Bundle(for: type(of: self)).url(forResource: "TestCartfile", withExtension: "") else {
				fail("Could not find TestCartFile in resources")
				return
			}
			guard let testCartfile = try? String(contentsOf: testCartfileURL, encoding: .utf8) else {
				fail("Could not load Cartfile as string, is it UTF8 encoded?")
				return
			}
			
			let result = Cartfile.from(string: testCartfile)
			expect(result.error).to(beNil())
			
			guard let cartfile = result.value else {
				fail("Cartfile could not be be parsed")
				return
			}
			
>>>>>>> a79c70ef
			let reactiveCocoa = Dependency.gitHub(.dotCom, Repository(owner: "ReactiveCocoa", name: "ReactiveCocoa"))
			let mantle = Dependency.gitHub(.dotCom, Repository(owner: "Mantle", name: "Mantle"))
			let libextobjc = Dependency.gitHub(.dotCom, Repository(owner: "jspahrsummers", name: "libextobjc"))
			let xcconfigs = Dependency.gitHub(.dotCom, Repository(owner: "jspahrsummers", name: "xcconfigs"))
			let iosCharts = Dependency.gitHub(.dotCom, Repository(owner: "danielgindi", name: "ios-charts"))
			let errorTranslations = Dependency.gitHub(
				.enterprise(url: URL(string: "https://enterprise.local/ghe")!), Repository(owner: "desktop", name: "git-error-translations")
			)
			let errorTranslations2 = Dependency.git(GitURL("https://enterprise.local/desktop/git-error-translations2.git"))
			let example1 = Dependency.gitHub(.dotCom, Repository(owner: "ExampleOrg", name: "ExamplePrj1"))
			let example2 = Dependency.gitHub(.dotCom, Repository(owner: "ExampleOrg", name: "ExamplePrj2"))
			let example3 = Dependency.gitHub(.dotCom, Repository(owner: "ExampleOrg", name: "ExamplePrj3"))
			let example4 = Dependency.gitHub(.dotCom, Repository(owner: "ExampleOrg", name: "ExamplePrj4"))
			
			expect(cartfile.dependencies) == [
				reactiveCocoa: .atLeast(Version(2, 3, 1)),
				mantle: .compatibleWith(Version(1, 0, 0)),
				libextobjc: .exactly(Version(0, 4, 1)),
				xcconfigs: .any,
				iosCharts: .any,
				errorTranslations: .any,
				errorTranslations2: .gitReference("development"),
				example1: .atLeast(Version(3, 0, 2, prereleaseIdentifiers: ["pre"])),
				example2: .exactly(Version(3, 0, 2, buildMetadataIdentifiers: ["build"])),
				example3: .exactly(Version(3, 0, 2)),
				example4: .gitReference("release#2")
			]
		}
		
		it("should parse a Cartfile.resolved") {
<<<<<<< HEAD
            guard let testCartfileURL = Bundle(for: type(of: self)).url(forResource: "TestCartfile", withExtension: "resolved") else {
                fail("Could not load TestCartfile.resolved from resources")
                return
            }
            guard let testCartfile = try? String(contentsOf: testCartfileURL, encoding: .utf8) else {
                fail("Could not load Cartfile as string, is it UTF8 encoded?")
                return
            }

			let result = ResolvedCartfile.from(string: testCartfile)
			expect(result.error).to(beNil())

            guard let resolvedCartfile = result.value else {
                fail("Could not parse resolved cartfile")
                return
            }
=======
			guard let testCartfileURL = Bundle(for: type(of: self)).url(forResource: "TestCartfile", withExtension: "resolved") else {
				fail("Could not load TestCartfile.resolved from resources")
				return
			}
			guard let testCartfile = try? String(contentsOf: testCartfileURL, encoding: .utf8) else {
				fail("Could not load Cartfile as string, is it UTF8 encoded?")
				return
			}
			
			let result = ResolvedCartfile.from(string: testCartfile)
			expect(result.error).to(beNil())
			
			guard let resolvedCartfile = result.value else {
				fail("Could not parse resolved cartfile")
				return
			}
>>>>>>> a79c70ef
			expect(resolvedCartfile.dependencies) == [
				.gitHub(.dotCom, Repository(owner: "ReactiveCocoa", name: "ReactiveCocoa")): PinnedVersion("v2.3.1"),
				.gitHub(.dotCom, Repository(owner: "Mantle", name: "Mantle")): PinnedVersion("40abed6e58b4864afac235c3bb2552e23bc9da47"),
			]
		}
		
		it("should detect duplicate dependencies in a single Cartfile") {
<<<<<<< HEAD
            guard let testCartfileURL = Bundle(for: type(of: self)).url(forResource: "DuplicateDependenciesCartfile", withExtension: "") else {
                fail("Could not load DuplicateDependenciesCartfile from resources")
                return
            }
            guard let testCartfile = try? String(contentsOf: testCartfileURL, encoding: .utf8) else {
                fail("Could not load Cartfile as string, is it UTF8 encoded?")
                return
            }

=======
			guard let testCartfileURL = Bundle(for: type(of: self)).url(forResource: "DuplicateDependenciesCartfile", withExtension: "") else {
				fail("Could not load DuplicateDependenciesCartfile from resources")
				return
			}
			guard let testCartfile = try? String(contentsOf: testCartfileURL, encoding: .utf8) else {
				fail("Could not load Cartfile as string, is it UTF8 encoded?")
				return
			}
			
>>>>>>> a79c70ef
			let result = Cartfile.from(string: testCartfile)
			expect(result.error).notTo(beNil())
			
			guard case let .duplicateDependencies(dupes)? = result.error else {
				fail("Cartfile should error with duplicate dependencies")
				return
			}
			
			let dependencies = dupes
				.map { $0.dependency }
				.sorted { $0.description < $1.description }
			expect(dupes.count) == 3
			
			let self2Dupe = dependencies[0]
			expect(self2Dupe) == Dependency.gitHub(.dotCom, Repository(owner: "self2", name: "self2"))
			
			let self3Dupe = dependencies[1]
			expect(self3Dupe) == Dependency.gitHub(.dotCom, Repository(owner: "self3", name: "self3"))
		}
		
		it("should detect duplicate dependencies across two Cartfiles") {
<<<<<<< HEAD
            guard let testCartfileURL = Bundle(for: type(of: self)).url(forResource: "DuplicateDependencies/Cartfile", withExtension: "") else {
                fail("Could not load DuplicateDependencies/Cartfile from resources")
                return
            }
            guard let testCartfile2URL = Bundle(for: type(of: self)).url(forResource: "DuplicateDependencies/Cartfile.private", withExtension: "") else {
                fail("Could not load DuplicateDependencies/Cartfile.private from resources")
                return
            }

            guard let testCartfile = try? String(contentsOf: testCartfileURL, encoding: .utf8) else {
                fail("Could not load Cartfile as string, is it UTF8 encoded?")
                return
            }
            guard let testCartfile2 = try? String(contentsOf: testCartfile2URL, encoding: .utf8) else {
                fail("Could not load Cartfile as string, is it UTF8 encoded?")
                return
            }

=======
			guard let testCartfileURL = Bundle(for: type(of: self)).url(forResource: "DuplicateDependencies/Cartfile", withExtension: "") else {
				fail("Could not load DuplicateDependencies/Cartfile from resources")
				return
			}
			guard let testCartfile2URL = Bundle(for: type(of: self)).url(forResource: "DuplicateDependencies/Cartfile.private", withExtension: "") else {
				fail("Could not load DuplicateDependencies/Cartfile.private from resources")
				return
			}
			
			guard let testCartfile = try? String(contentsOf: testCartfileURL, encoding: .utf8) else {
				fail("Could not load Cartfile as string, is it UTF8 encoded?")
				return
			}
			guard let testCartfile2 = try? String(contentsOf: testCartfile2URL, encoding: .utf8) else {
				fail("Could not load Cartfile as string, is it UTF8 encoded?")
				return
			}
			
>>>>>>> a79c70ef
			let result = Cartfile.from(string: testCartfile)
			expect(result.error).to(beNil())
			
			let result2 = Cartfile.from(string: testCartfile2)
			expect(result2.error).to(beNil())
<<<<<<< HEAD

            guard let cartfile = result.value else {
                fail("Could not parse Cartfile")
                return
            }
			expect(cartfile.dependencies.count) == 5

            guard let cartfile2 = result2.value else {
                fail("Could not parse Cartfile")
                return
            }
=======
			
			guard let cartfile = result.value else {
				fail("Could not parse Cartfile")
				return
			}
			expect(cartfile.dependencies.count) == 5
			
			guard let cartfile2 = result2.value else {
				fail("Could not parse Cartfile")
				return
			}
>>>>>>> a79c70ef
			expect(cartfile2.dependencies.count) == 3
			
			let dupes = duplicateDependenciesIn(cartfile, cartfile2).sorted { $0.description < $1.description }
			expect(dupes.count) == 3
			
			let dupe1 = dupes[0]
			expect(dupe1) == Dependency.gitHub(.dotCom, Repository(owner: "1", name: "1"))
			
			let dupe3 = dupes[1]
			expect(dupe3) == Dependency.gitHub(.dotCom, Repository(owner: "3", name: "3"))
			
			let dupe5 = dupes[2]
			expect(dupe5) == Dependency.gitHub(.dotCom, Repository(owner: "5", name: "5"))
		}
		
		it("should not allow a binary framework with git reference") {
			let testCartfile = "binary \"https://server.com/myproject\" \"gitreference\""
			let result = Cartfile.from(string: testCartfile)
			
			expect(result.error) == .parseError(
				description: "binary dependencies cannot have a git reference for the version specifier in line: "
					+ "binary \"https://server.com/myproject\" \"gitreference\""
			)
		}
	}
}

class ResolvedCartfileSpec: QuickSpec {
	override func spec() {
		describe("description") {
			it("should output dependencies alphabetically") {
				let resolvedCartfile = ResolvedCartfile(dependencies: [
					.gitHub(.dotCom, Repository(owner: "antitypical", name: "Result")): PinnedVersion("3.0.0"),
					.gitHub(.dotCom, Repository(owner: "ReactiveCocoa", name: "ReactiveSwift")): PinnedVersion("v1.0.0"),
					.gitHub(.dotCom, Repository(owner: "ReactiveCocoa", name: "ReactiveCocoa")): PinnedVersion("v2.3.1"),
					])
				
				expect(resolvedCartfile.description) == "github \"ReactiveCocoa/ReactiveCocoa\" \"v2.3.1\"\ngithub \"ReactiveCocoa/ReactiveSwift\" "
					+ "\"v1.0.0\"\ngithub \"antitypical/Result\" \"3.0.0\"\n"
			}
		}
	}
}<|MERGE_RESOLUTION|>--- conflicted
+++ resolved
@@ -13,25 +13,6 @@
 class CartfileSpec: QuickSpec {
 	override func spec() {
 		it("should parse a Cartfile") {
-<<<<<<< HEAD
-            guard let testCartfileURL = Bundle(for: type(of: self)).url(forResource: "TestCartfile", withExtension: "") else {
-                fail("Could not find TestCartFile in resources")
-                return
-            }
-            guard let testCartfile = try? String(contentsOf: testCartfileURL, encoding: .utf8) else {
-                fail("Could not load Cartfile as string, is it UTF8 encoded?")
-                return
-            }
-
-			let result = Cartfile.from(string: testCartfile)
-			expect(result.error).to(beNil())
-
-            guard let cartfile = result.value else {
-                fail("Cartfile could not be be parsed")
-                return
-            }
-
-=======
 			guard let testCartfileURL = Bundle(for: type(of: self)).url(forResource: "TestCartfile", withExtension: "") else {
 				fail("Could not find TestCartFile in resources")
 				return
@@ -49,7 +30,6 @@
 				return
 			}
 			
->>>>>>> a79c70ef
 			let reactiveCocoa = Dependency.gitHub(.dotCom, Repository(owner: "ReactiveCocoa", name: "ReactiveCocoa"))
 			let mantle = Dependency.gitHub(.dotCom, Repository(owner: "Mantle", name: "Mantle"))
 			let libextobjc = Dependency.gitHub(.dotCom, Repository(owner: "jspahrsummers", name: "libextobjc"))
@@ -80,24 +60,6 @@
 		}
 		
 		it("should parse a Cartfile.resolved") {
-<<<<<<< HEAD
-            guard let testCartfileURL = Bundle(for: type(of: self)).url(forResource: "TestCartfile", withExtension: "resolved") else {
-                fail("Could not load TestCartfile.resolved from resources")
-                return
-            }
-            guard let testCartfile = try? String(contentsOf: testCartfileURL, encoding: .utf8) else {
-                fail("Could not load Cartfile as string, is it UTF8 encoded?")
-                return
-            }
-
-			let result = ResolvedCartfile.from(string: testCartfile)
-			expect(result.error).to(beNil())
-
-            guard let resolvedCartfile = result.value else {
-                fail("Could not parse resolved cartfile")
-                return
-            }
-=======
 			guard let testCartfileURL = Bundle(for: type(of: self)).url(forResource: "TestCartfile", withExtension: "resolved") else {
 				fail("Could not load TestCartfile.resolved from resources")
 				return
@@ -114,7 +76,6 @@
 				fail("Could not parse resolved cartfile")
 				return
 			}
->>>>>>> a79c70ef
 			expect(resolvedCartfile.dependencies) == [
 				.gitHub(.dotCom, Repository(owner: "ReactiveCocoa", name: "ReactiveCocoa")): PinnedVersion("v2.3.1"),
 				.gitHub(.dotCom, Repository(owner: "Mantle", name: "Mantle")): PinnedVersion("40abed6e58b4864afac235c3bb2552e23bc9da47"),
@@ -122,17 +83,6 @@
 		}
 		
 		it("should detect duplicate dependencies in a single Cartfile") {
-<<<<<<< HEAD
-            guard let testCartfileURL = Bundle(for: type(of: self)).url(forResource: "DuplicateDependenciesCartfile", withExtension: "") else {
-                fail("Could not load DuplicateDependenciesCartfile from resources")
-                return
-            }
-            guard let testCartfile = try? String(contentsOf: testCartfileURL, encoding: .utf8) else {
-                fail("Could not load Cartfile as string, is it UTF8 encoded?")
-                return
-            }
-
-=======
 			guard let testCartfileURL = Bundle(for: type(of: self)).url(forResource: "DuplicateDependenciesCartfile", withExtension: "") else {
 				fail("Could not load DuplicateDependenciesCartfile from resources")
 				return
@@ -142,7 +92,6 @@
 				return
 			}
 			
->>>>>>> a79c70ef
 			let result = Cartfile.from(string: testCartfile)
 			expect(result.error).notTo(beNil())
 			
@@ -164,26 +113,6 @@
 		}
 		
 		it("should detect duplicate dependencies across two Cartfiles") {
-<<<<<<< HEAD
-            guard let testCartfileURL = Bundle(for: type(of: self)).url(forResource: "DuplicateDependencies/Cartfile", withExtension: "") else {
-                fail("Could not load DuplicateDependencies/Cartfile from resources")
-                return
-            }
-            guard let testCartfile2URL = Bundle(for: type(of: self)).url(forResource: "DuplicateDependencies/Cartfile.private", withExtension: "") else {
-                fail("Could not load DuplicateDependencies/Cartfile.private from resources")
-                return
-            }
-
-            guard let testCartfile = try? String(contentsOf: testCartfileURL, encoding: .utf8) else {
-                fail("Could not load Cartfile as string, is it UTF8 encoded?")
-                return
-            }
-            guard let testCartfile2 = try? String(contentsOf: testCartfile2URL, encoding: .utf8) else {
-                fail("Could not load Cartfile as string, is it UTF8 encoded?")
-                return
-            }
-
-=======
 			guard let testCartfileURL = Bundle(for: type(of: self)).url(forResource: "DuplicateDependencies/Cartfile", withExtension: "") else {
 				fail("Could not load DuplicateDependencies/Cartfile from resources")
 				return
@@ -202,25 +131,11 @@
 				return
 			}
 			
->>>>>>> a79c70ef
 			let result = Cartfile.from(string: testCartfile)
 			expect(result.error).to(beNil())
 			
 			let result2 = Cartfile.from(string: testCartfile2)
 			expect(result2.error).to(beNil())
-<<<<<<< HEAD
-
-            guard let cartfile = result.value else {
-                fail("Could not parse Cartfile")
-                return
-            }
-			expect(cartfile.dependencies.count) == 5
-
-            guard let cartfile2 = result2.value else {
-                fail("Could not parse Cartfile")
-                return
-            }
-=======
 			
 			guard let cartfile = result.value else {
 				fail("Could not parse Cartfile")
@@ -232,7 +147,6 @@
 				fail("Could not parse Cartfile")
 				return
 			}
->>>>>>> a79c70ef
 			expect(cartfile2.dependencies.count) == 3
 			
 			let dupes = duplicateDependenciesIn(cartfile, cartfile2).sorted { $0.description < $1.description }
