import Foundation
import Nimble
import Quick
import ReactiveSwift
import Tentacle
<<<<<<< HEAD
import Utility
import XCTest
=======
import SPMUtility
>>>>>>> f7f9bf1c

import struct Foundation.URL

@testable import CarthageKit

class RemoteVersionSpec: QuickSpec {
	override func spec() {
		describe("remoteVersion") {
			it("should return version") {
                guard let aboutURL = URL(string: "about:blank") else {
                    fail("Expected aboutURL to not be nil")
                    return
                }
				let release = Release(id: 0, tag: "0.1.0", url: aboutURL, assets: [])
				let producer = SignalProducer<Release, CarthageError>(value: release)
				expect(remoteVersion(producer)) == Version(0, 1, 0)
			}
		}
	}
}

class RemoteVersionTests: XCTestCase {
    func testVersionTimeout() {
        let expectation = XCTestExpectation(description: "timeout")
        var version: Version? = Version(0, 0, 0)
        DispatchQueue.main.async {
            version = remoteVersion(SignalProducer.never)
            XCTAssertNil(version)
            expectation.fulfill()
        }
        XCTAssertNotNil(version)
        wait(for: [expectation], timeout: 0.6)
    }
}<|MERGE_RESOLUTION|>--- conflicted
+++ resolved
@@ -3,12 +3,9 @@
 import Quick
 import ReactiveSwift
 import Tentacle
-<<<<<<< HEAD
 import Utility
 import XCTest
-=======
 import SPMUtility
->>>>>>> f7f9bf1c
 
 import struct Foundation.URL
 
