import Foundation
import Nimble
import Quick
import ReactiveSwift
import Tentacle
import Utility
import XCTest
<<<<<<< HEAD
import SPMUtility
=======
>>>>>>> a79c70ef

import struct Foundation.URL

@testable import CarthageKit

class RemoteVersionSpec: QuickSpec {
	override func spec() {
		describe("remoteVersion") {
			it("should return version") {
<<<<<<< HEAD
                guard let aboutURL = URL(string: "about:blank") else {
                    fail("Expected aboutURL to not be nil")
                    return
                }
=======
				guard let aboutURL = URL(string: "about:blank") else {
					fail("Expected aboutURL to not be nil")
					return
				}
>>>>>>> a79c70ef
				let release = Release(id: 0, tag: "0.1.0", url: aboutURL, assets: [])
				let producer = SignalProducer<Release, CarthageError>(value: release)
				expect(remoteVersion(producer)) == Version(0, 1, 0)
			}
		}
	}
}

class RemoteVersionTests: XCTestCase {
<<<<<<< HEAD
    func testVersionTimeout() {
        let expectation = XCTestExpectation(description: "timeout")
        var version: Version? = Version(0, 0, 0)
        DispatchQueue.main.async {
            version = remoteVersion(SignalProducer.never)
            XCTAssertNil(version)
            expectation.fulfill()
        }
        XCTAssertNotNil(version)
        wait(for: [expectation], timeout: 0.6)
    }
=======
	func testVersionTimeout() {
		let expectation = XCTestExpectation(description: "timeout")
		var version: Version? = Version(0, 0, 0)
		DispatchQueue.main.async {
			version = remoteVersion(SignalProducer.never)
			XCTAssertNil(version)
			expectation.fulfill()
		}
		XCTAssertNotNil(version)
		wait(for: [expectation], timeout: 0.6)
	}
>>>>>>> a79c70ef
}<|MERGE_RESOLUTION|>--- conflicted
+++ resolved
@@ -3,12 +3,8 @@
 import Quick
 import ReactiveSwift
 import Tentacle
-import Utility
 import XCTest
-<<<<<<< HEAD
 import SPMUtility
-=======
->>>>>>> a79c70ef
 
 import struct Foundation.URL
 
@@ -18,17 +14,10 @@
 	override func spec() {
 		describe("remoteVersion") {
 			it("should return version") {
-<<<<<<< HEAD
-                guard let aboutURL = URL(string: "about:blank") else {
-                    fail("Expected aboutURL to not be nil")
-                    return
-                }
-=======
 				guard let aboutURL = URL(string: "about:blank") else {
 					fail("Expected aboutURL to not be nil")
 					return
 				}
->>>>>>> a79c70ef
 				let release = Release(id: 0, tag: "0.1.0", url: aboutURL, assets: [])
 				let producer = SignalProducer<Release, CarthageError>(value: release)
 				expect(remoteVersion(producer)) == Version(0, 1, 0)
@@ -38,19 +27,6 @@
 }
 
 class RemoteVersionTests: XCTestCase {
-<<<<<<< HEAD
-    func testVersionTimeout() {
-        let expectation = XCTestExpectation(description: "timeout")
-        var version: Version? = Version(0, 0, 0)
-        DispatchQueue.main.async {
-            version = remoteVersion(SignalProducer.never)
-            XCTAssertNil(version)
-            expectation.fulfill()
-        }
-        XCTAssertNotNil(version)
-        wait(for: [expectation], timeout: 0.6)
-    }
-=======
 	func testVersionTimeout() {
 		let expectation = XCTestExpectation(description: "timeout")
 		var version: Version? = Version(0, 0, 0)
@@ -62,5 +38,4 @@
 		XCTAssertNotNil(version)
 		wait(for: [expectation], timeout: 0.6)
 	}
->>>>>>> a79c70ef
 }