--- conflicted
+++ resolved
@@ -550,11 +550,8 @@
 				D0D1218F19E88A15005E4BAA /* Cartfile.swift */,
 				D0D1217119E87B05005E4BAA /* CarthageKit.h */,
 				CD43D9D91F41640E00CD60F6 /* CarthageKitVersion.swift */,
-<<<<<<< HEAD
 				7469925420AD9183007AC8FF /* ConcreteVersion.swift */,
-=======
 				F1A39D5320F9AF7600FA88B6 /* CompatibilityInfo.swift */,
->>>>>>> 784cd382
 				A1411ED51EFC1BFD0060461F /* Constants.swift */,
 				CDD7CF781F75ED88000E0EA5 /* Dependency.swift */,
 				742F7D4620C128020012B4F2 /* DependencyRetriever.swift */,
@@ -572,17 +569,12 @@
 				F603929819EA29F80050A6AF /* Project.swift */,
 				0FDFEA7F2055FACE008862E3 /* Proxy.swift */,
 				D01D82D61A10160700F0DD94 /* Resolver.swift */,
-<<<<<<< HEAD
-				D0DE89431A0F2D9B0030A3EC /* Scannable.swift */,
-				CDB099231E6DC2D40030B4A8 /* ScannableError.swift */,
 				7469925220AD9119007AC8FF /* SortedSet.swift */,
-=======
 				4EECF02C2115B26F00EA84D3 /* RemoteVersion.swift */,
 				B17145EF1F43F797006DC662 /* NewResolver.swift */,
 				D0DE89431A0F2D9B0030A3EC /* Scannable.swift */,
 				CDB099231E6DC2D40030B4A8 /* ScannableError.swift */,
 				076048E52132FF2F00657D20 /* Simulator.swift */,
->>>>>>> 784cd382
 				CDBE654B1F4BF0040060D94E /* Submodule.swift */,
 				D0D1216F19E87B05005E4BAA /* Supporting Files */,
 				CD9FDF35207BBB17009C993A /* SwiftShims.swift */,
@@ -627,12 +619,9 @@
 				549B47AF1A4F17FF002498C7 /* ProjectSpec.swift */,
 				0FDFEA7D2055D638008862E3 /* ProxyTests.swift */,
 				D01D82DC1A10B01D00F0DD94 /* ResolverSpec.swift */,
-<<<<<<< HEAD
-=======
 				4ED497FD2110D9500031F17B /* RemoteVersionSpec.swift */,
 				076048E72132FFB000657D20 /* SimulatorSpec.swift */,
 				D0DE89411A0F2D450030A3EC /* VersionSpec.swift */,
->>>>>>> 784cd382
 				B1F27D3D1E45382B002D4754 /* VersionFileSpec.swift */,
 				D0DE89411A0F2D450030A3EC /* VersionSpec.swift */,
 				D0DB09A319EA354200234B16 /* XcodeSpec.swift */,
@@ -916,11 +905,8 @@
 				43D7809520E4324E004BCDD6 /* MachHeader.swift in Sources */,
 				D0D1219219E88B8F005E4BAA /* GitHub.swift in Sources */,
 				CD28C99D1E11846200322AF7 /* ProductType.swift in Sources */,
-<<<<<<< HEAD
 				7469925520AD9183007AC8FF /* ConcreteVersion.swift in Sources */,
-=======
 				076048E62132FF2F00657D20 /* Simulator.swift in Sources */,
->>>>>>> 784cd382
 				CD43D9DA1F41640E00CD60F6 /* CarthageKitVersion.swift in Sources */,
 				8A239F3C2097586F005F02F2 /* BundleExtensions.swift in Sources */,
 				CDF9D3711CF1E54200DF5A6F /* BuildOptions.swift in Sources */,
@@ -944,12 +930,9 @@
 				F603929919EA29F80050A6AF /* Project.swift in Sources */,
 				CDBE654C1F4BF0040060D94E /* Submodule.swift in Sources */,
 				D069CA241A4E3B2700314A85 /* Archive.swift in Sources */,
-<<<<<<< HEAD
 				A83DFE484004ADF8794B4FEB /* BackTrackingResolver.swift in Sources */,
-=======
 				F1A39D5520F9AFA600FA88B6 /* CompatibilityInfo.swift in Sources */,
 				4EECF02D2115B26F00EA84D3 /* RemoteVersion.swift in Sources */,
->>>>>>> 784cd382
 			);
 			runOnlyForDeploymentPostprocessing = 0;
 		};
