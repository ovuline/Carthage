//
//  VersionFile.swift
//  Carthage
//
//  Created by Jason Boyle on 8/11/16.
//  Copyright © 2016 Carthage. All rights reserved.
//

import Foundation
import Runes
import Argo
import Curry
import ReactiveSwift
import ReactiveTask
import Result
import XCDBLD

struct CachedFramework {
	let name: String
	let hash: String
	
	static let nameKey = "name"
	static let hashKey = "hash"
	
	func toJSONObject() -> Any {
		return [
			CachedFramework.nameKey: name,
			CachedFramework.hashKey: hash
		]
	}
}

extension CachedFramework: Decodable {
	static func decode(_ j: JSON) -> Decoded<CachedFramework> {
		return curry(self.init)
			<^> j <| CachedFramework.nameKey
			<*> j <| CachedFramework.hashKey
	}
}

struct VersionFile {
	let commitish: String
<<<<<<< HEAD
	let xcodeVersion: String?
	
=======

>>>>>>> 46700f97
	let macOS: [CachedFramework]?
	let iOS: [CachedFramework]?
	let watchOS: [CachedFramework]?
	let tvOS: [CachedFramework]?
	
	static let commitishKey = "commitish"

	/// The extension representing a serialized VersionFile.
	static let pathExtension = "version"

	subscript(_ platform: Platform) -> [CachedFramework]? {
		switch platform {
		case .macOS:
			return macOS
		case .iOS:
			return iOS
		case .watchOS:
			return watchOS
		case .tvOS:
			return tvOS
		}
	}
	
	func toJSONObject() -> Any {
		var dict: [String: Any] = [
<<<<<<< HEAD
			VersionFile.commitishKey : commitish
=======
			VersionFile.commitishKey : commitish,
>>>>>>> 46700f97
		]
		if let xcodeVersion = self.xcodeVersion {
			dict[VersionFile.xcodeVersionKey] = xcodeVersion
		}
		for platform in Platform.supportedPlatforms {
			if let caches = self[platform] {
				dict[platform.rawValue] = caches.map { $0.toJSONObject() }
			}
		}
		return dict
	}
	
<<<<<<< HEAD
	init(commitish: String, xcodeVersion: String?, macOS: [CachedFramework]?, iOS: [CachedFramework]?, watchOS: [CachedFramework]?, tvOS: [CachedFramework]?) {
=======
	init(commitish: String, macOS: [CachedFramework]?, iOS: [CachedFramework]?, watchOS: [CachedFramework]?, tvOS: [CachedFramework]?) {
>>>>>>> 46700f97
		self.commitish = commitish
		
		self.macOS = macOS
		self.iOS = iOS
		self.watchOS = watchOS
		self.tvOS = tvOS
	}
	
	init?(url: URL) {
		guard FileManager.default.fileExists(atPath: url.path),
			let jsonData = try? Data(contentsOf: url),
			let json = try? JSONSerialization.jsonObject(with: jsonData, options: .allowFragments),
			let versionFile: VersionFile = Argo.decode(json) else {
				return nil
		}
		self = versionFile
	}

	func frameworkURL(for cachedFramework: CachedFramework, platform: Platform, binariesDirectoryURL: URL) -> URL {
		return binariesDirectoryURL
			.appendingPathComponent(platform.rawValue, isDirectory: true)
			.resolvingSymlinksInPath()
			.appendingPathComponent("\(cachedFramework.name).framework", isDirectory: true)
	}

	func frameworkBinaryURL(for cachedFramework: CachedFramework, platform: Platform, binariesDirectoryURL: URL) -> URL {
		return frameworkURL(for: cachedFramework, platform: platform, binariesDirectoryURL: binariesDirectoryURL)
			.appendingPathComponent("\(cachedFramework.name)", isDirectory: false)
	}

	/// Sends the hashes of the provided cached framework's binaries in the
	/// order that they were provided in.
	func hashes(for cachedFrameworks: [CachedFramework], platform: Platform, binariesDirectoryURL: URL) -> SignalProducer<String?, CarthageError> {
		return SignalProducer(cachedFrameworks)
			.flatMap(.concat) { cachedFramework -> SignalProducer<String?, CarthageError> in
				let frameworkBinaryURL = self.frameworkBinaryURL(for: cachedFramework, platform: platform, binariesDirectoryURL: binariesDirectoryURL)

				return hashForFileAtURL(frameworkBinaryURL)
					.map { hash -> String? in
						return hash
					}
					.flatMapError { _ in
						return SignalProducer(value: nil)
					}
			}
	}

<<<<<<< HEAD
	func satisfies(platform: Platform, commitish: String, xcodeVersion: String?, binariesDirectoryURL: URL) -> SignalProducer<Bool, CarthageError> {
		guard let cachedFrameworks = self[platform], let xcodeVersion = xcodeVersion else {
=======
	/// Sends values indicating whether the provided cached frameworks match the
	/// given local Swift version, in the order of the provided cached
	/// frameworks.
	///
	/// Non-Swift frameworks are considered as matching the local Swift version,
	/// as they will be compatible with it by definition.
	func swiftVersionMatches(for cachedFrameworks: [CachedFramework], platform: Platform, binariesDirectoryURL: URL, localSwiftVersion: String) -> SignalProducer<Bool, CarthageError> {
		return SignalProducer(cachedFrameworks)
			.flatMap(.concat) { cachedFramework -> SignalProducer<Bool, CarthageError> in
				let frameworkURL = self.frameworkURL(for: cachedFramework, platform: platform, binariesDirectoryURL: binariesDirectoryURL)

				return isSwiftFramework(frameworkURL)
					.flatMap(.concat) { isSwift -> SignalProducer<Bool, SwiftVersionError> in
						if !isSwift {
							return SignalProducer(value: true)
						}

						return frameworkSwiftVersion(frameworkURL).map { swiftVersion -> Bool in
							return swiftVersion == localSwiftVersion
						}
					}
					.flatMapError { _ in SignalProducer<Bool, CarthageError>(value: false) }
			}
	}

	func satisfies(platform: Platform, commitish: String, binariesDirectoryURL: URL, localSwiftVersion: String) -> SignalProducer<Bool, CarthageError> {
		guard let cachedFrameworks = self[platform] else {
>>>>>>> 46700f97
			return SignalProducer(value: false)
		}

		let hashes = self.hashes(for: cachedFrameworks, platform: platform, binariesDirectoryURL: binariesDirectoryURL)
			.collect()

		let swiftVersionMatches = self.swiftVersionMatches(for: cachedFrameworks, platform: platform, binariesDirectoryURL: binariesDirectoryURL, localSwiftVersion: localSwiftVersion)
			.collect()

		return SignalProducer.zip(hashes, swiftVersionMatches)
			.flatMap(.concat) { hashes, swiftVersionMatches -> SignalProducer<Bool, CarthageError> in
				return self.satisfies(platform: platform, commitish: commitish, hashes: hashes, swiftVersionMatches: swiftVersionMatches)
			}
	}

	func satisfies(platform: Platform, commitish: String, hashes: [String?], swiftVersionMatches: [Bool]) -> SignalProducer<Bool, CarthageError> {
		guard let cachedFrameworks = self[platform], commitish == self.commitish else {
			return SignalProducer(value: false)
		}

		return SignalProducer
			.zip(
				SignalProducer(hashes),
				SignalProducer(cachedFrameworks),
				SignalProducer(swiftVersionMatches)
			)
			.map { (hash, cachedFramework, swiftVersionMatches) -> Bool in
				guard let hash = hash else {
					return false
				}
				return hash == cachedFramework.hash && swiftVersionMatches
			}
			.reduce(true) { (result, current) -> Bool in
				return result && current
			}
	}

	func write(to url: URL) -> Result<(), CarthageError> {
		do {
			let json = toJSONObject()
			let jsonData = try JSONSerialization.data(withJSONObject: json, options: .prettyPrinted)
			try jsonData.write(to: url, options: .atomic)
			return .success(())
		} catch let error as NSError {
			return .failure(.writeFailed(url, error))
		}
	}
}

extension VersionFile: Decodable {
	static func decode(_ j: JSON) -> Decoded<VersionFile> {
		return curry(self.init)
			<^> j <| VersionFile.commitishKey
<<<<<<< HEAD
			<*> j <|? VersionFile.xcodeVersionKey
=======
>>>>>>> 46700f97
			<*> j <||? Platform.macOS.rawValue
			<*> j <||? Platform.iOS.rawValue
			<*> j <||? Platform.watchOS.rawValue
			<*> j <||? Platform.tvOS.rawValue
	}
}

/// Creates a version file for the current dependency in the
/// Carthage/Build directory which associates its commitish with
/// the hashes (e.g. SHA256) of the built frameworks for each platform
/// in order to allow those frameworks to be skipped in future builds.
///
/// Returns a signal that succeeds once the file has been created.
public func createVersionFile(for dependency: Dependency<PinnedVersion>, platforms: Set<Platform>, buildProducts: [URL], rootDirectoryURL: URL) -> SignalProducer<(), CarthageError> {
	return currentXcodeVersion().flatMap(.concat) { xcodeVersion in
		createVersionFileForCommitish(dependency.version.commitish, xcodeVersion: xcodeVersion, dependencyName: dependency.project.name, platforms: platforms, buildProducts: buildProducts, rootDirectoryURL: rootDirectoryURL)
	}
}

/// Creates a version file for the dependency in the given root directory with:
/// - The given commitish
/// - The given Xcode version, if it is known
/// - The provided project name
/// - The location of the built frameworks products for all platforms
///
/// Returns a signal that succeeds once the file has been created.
public func createVersionFileForCommitish(_ commitish: String, xcodeVersion: String? = nil, dependencyName: String, platforms: Set<Platform> = Set(Platform.supportedPlatforms), buildProducts: [URL], rootDirectoryURL: URL) -> SignalProducer<(), CarthageError> {
	var platformCaches: [String: [CachedFramework]] = [:]

	let platformsToCache = platforms.isEmpty ? Set(Platform.supportedPlatforms) : platforms
	for platform in platformsToCache {
		platformCaches[platform.rawValue] = []
	}
	
<<<<<<< HEAD
	let writeVersionFile = SignalProducer.attempt { () -> Result<(), CarthageError> in
		let rootBinariesURL = rootDirectoryURL.appendingPathComponent(CarthageBinariesFolderPath, isDirectory: true).resolvingSymlinksInPath()
		let versionFileURL = rootBinariesURL.appendingPathComponent(".\(dependencyName).\(VersionFile.pathExtension)")

		let versionFile = VersionFile(
			commitish: commitish,
			xcodeVersion: xcodeVersion,
=======
	let writeVersionFile = SignalProducer<(), CarthageError>.attempt {
		let rootBinariesURL = rootDirectoryURL.appendingPathComponent(CarthageBinariesFolderPath, isDirectory: true).resolvingSymlinksInPath()
		let versionFileURL = rootBinariesURL.appendingPathComponent(".\(dependency.project.name).version")

		let versionFile = VersionFile(
			commitish: dependency.version.commitish,
>>>>>>> 46700f97
			macOS: platformCaches[Platform.macOS.rawValue],
			iOS: platformCaches[Platform.iOS.rawValue],
			watchOS: platformCaches[Platform.watchOS.rawValue],
			tvOS: platformCaches[Platform.tvOS.rawValue])

		return versionFile.write(to: versionFileURL)
	}

	if !buildProducts.isEmpty {
		return SignalProducer<URL, CarthageError>(buildProducts)
			.flatMap(.merge) { url -> SignalProducer<String, CarthageError> in
				let platformName = url.deletingLastPathComponent().lastPathComponent
				let frameworkName = url.deletingPathExtension().lastPathComponent
				let frameworkURL = url.appendingPathComponent(frameworkName, isDirectory: false)
				return hashForFileAtURL(frameworkURL)
					.on(value: { hash in
						let cachedFramework = CachedFramework(name: frameworkName, hash: hash)
						if var frameworks = platformCaches[platformName] {
							frameworks.append(cachedFramework)
							platformCaches[platformName] = frameworks
						}
					})
			}
			.then(writeVersionFile)
	} else {
		// Write out an empty version file for dependencies with no built frameworks, so cache builds can differentiate between
		// no cache and a dependency that has no frameworks
		return writeVersionFile
	}
}

/// Determines whether a dependency can be skipped because it is
/// already cached.
///
/// If a set of platforms is not provided, all platforms are checked.
///
/// Returns an optional bool which is nil if no version file exists,
/// otherwise true if the version file matches and the build can be
/// skipped or false if there is a mismatch of some kind.
public func versionFileMatches(_ dependency: Dependency<PinnedVersion>, platforms: Set<Platform>, rootDirectoryURL: URL) -> SignalProducer<Bool?, CarthageError> {
	let rootBinariesURL = rootDirectoryURL.appendingPathComponent(CarthageBinariesFolderPath, isDirectory: true).resolvingSymlinksInPath()
	let versionFileURL = rootBinariesURL.appendingPathComponent(".\(dependency.project.name).\(VersionFile.pathExtension)")
	guard let versionFile = VersionFile(url: versionFileURL) else {
		return SignalProducer(value: nil)
	}
	let commitish = dependency.version.commitish

	let platformsToCheck = platforms.isEmpty ? Set<Platform>(Platform.supportedPlatforms) : platforms

	return swiftVersion
		.mapError { error in CarthageError.internalError(description: error.description) }
		.flatMap(.concat) { localSwiftVersion in
			return SignalProducer<Platform, CarthageError>(platformsToCheck)
				.flatMap(.merge) { platform in
					return versionFile.satisfies(platform: platform, commitish: commitish, binariesDirectoryURL: rootBinariesURL, localSwiftVersion: localSwiftVersion)
				}
				.reduce(true) { current, result in
					guard let current = current else {
						return false
					}
					return current && result
				}
		}
}

private func hashForFileAtURL(_ frameworkFileURL: URL) -> SignalProducer<String, CarthageError> {
	guard FileManager.default.fileExists(atPath: frameworkFileURL.path) else {
		return SignalProducer(error: .readFailed(frameworkFileURL, nil))
	}
	let task = Task("/usr/bin/shasum", arguments: ["-a", "256", frameworkFileURL.path])
	return task.launch()
		.mapError(CarthageError.taskError)
		.ignoreTaskData()
		.attemptMap { data in
			guard let taskOutput = String(data: data, encoding: .utf8) else {
				return .failure(.readFailed(frameworkFileURL, nil))
			}
			let hashStr = taskOutput.components(separatedBy: CharacterSet.whitespaces)[0]
			return .success(hashStr.trimmingCharacters(in: .whitespacesAndNewlines))
		}
}<|MERGE_RESOLUTION|>--- conflicted
+++ resolved
@@ -40,12 +40,7 @@
 
 struct VersionFile {
 	let commitish: String
-<<<<<<< HEAD
-	let xcodeVersion: String?
-	
-=======
-
->>>>>>> 46700f97
+
 	let macOS: [CachedFramework]?
 	let iOS: [CachedFramework]?
 	let watchOS: [CachedFramework]?
@@ -71,15 +66,8 @@
 	
 	func toJSONObject() -> Any {
 		var dict: [String: Any] = [
-<<<<<<< HEAD
-			VersionFile.commitishKey : commitish
-=======
 			VersionFile.commitishKey : commitish,
->>>>>>> 46700f97
 		]
-		if let xcodeVersion = self.xcodeVersion {
-			dict[VersionFile.xcodeVersionKey] = xcodeVersion
-		}
 		for platform in Platform.supportedPlatforms {
 			if let caches = self[platform] {
 				dict[platform.rawValue] = caches.map { $0.toJSONObject() }
@@ -87,12 +75,8 @@
 		}
 		return dict
 	}
-	
-<<<<<<< HEAD
-	init(commitish: String, xcodeVersion: String?, macOS: [CachedFramework]?, iOS: [CachedFramework]?, watchOS: [CachedFramework]?, tvOS: [CachedFramework]?) {
-=======
+
 	init(commitish: String, macOS: [CachedFramework]?, iOS: [CachedFramework]?, watchOS: [CachedFramework]?, tvOS: [CachedFramework]?) {
->>>>>>> 46700f97
 		self.commitish = commitish
 		
 		self.macOS = macOS
@@ -140,10 +124,6 @@
 			}
 	}
 
-<<<<<<< HEAD
-	func satisfies(platform: Platform, commitish: String, xcodeVersion: String?, binariesDirectoryURL: URL) -> SignalProducer<Bool, CarthageError> {
-		guard let cachedFrameworks = self[platform], let xcodeVersion = xcodeVersion else {
-=======
 	/// Sends values indicating whether the provided cached frameworks match the
 	/// given local Swift version, in the order of the provided cached
 	/// frameworks.
@@ -171,7 +151,6 @@
 
 	func satisfies(platform: Platform, commitish: String, binariesDirectoryURL: URL, localSwiftVersion: String) -> SignalProducer<Bool, CarthageError> {
 		guard let cachedFrameworks = self[platform] else {
->>>>>>> 46700f97
 			return SignalProducer(value: false)
 		}
 
@@ -225,10 +204,6 @@
 	static func decode(_ j: JSON) -> Decoded<VersionFile> {
 		return curry(self.init)
 			<^> j <| VersionFile.commitishKey
-<<<<<<< HEAD
-			<*> j <|? VersionFile.xcodeVersionKey
-=======
->>>>>>> 46700f97
 			<*> j <||? Platform.macOS.rawValue
 			<*> j <||? Platform.iOS.rawValue
 			<*> j <||? Platform.watchOS.rawValue
@@ -243,42 +218,29 @@
 ///
 /// Returns a signal that succeeds once the file has been created.
 public func createVersionFile(for dependency: Dependency<PinnedVersion>, platforms: Set<Platform>, buildProducts: [URL], rootDirectoryURL: URL) -> SignalProducer<(), CarthageError> {
-	return currentXcodeVersion().flatMap(.concat) { xcodeVersion in
-		createVersionFileForCommitish(dependency.version.commitish, xcodeVersion: xcodeVersion, dependencyName: dependency.project.name, platforms: platforms, buildProducts: buildProducts, rootDirectoryURL: rootDirectoryURL)
-	}
+	return createVersionFileForCommitish(dependency.version.commitish, dependencyName: dependency.project.name, platforms: platforms, buildProducts: buildProducts, rootDirectoryURL: rootDirectoryURL)
 }
 
 /// Creates a version file for the dependency in the given root directory with:
 /// - The given commitish
-/// - The given Xcode version, if it is known
 /// - The provided project name
 /// - The location of the built frameworks products for all platforms
 ///
 /// Returns a signal that succeeds once the file has been created.
-public func createVersionFileForCommitish(_ commitish: String, xcodeVersion: String? = nil, dependencyName: String, platforms: Set<Platform> = Set(Platform.supportedPlatforms), buildProducts: [URL], rootDirectoryURL: URL) -> SignalProducer<(), CarthageError> {
+public func createVersionFileForCommitish(_ commitish: String, dependencyName: String, platforms: Set<Platform> = Set(Platform.supportedPlatforms), buildProducts: [URL], rootDirectoryURL: URL) -> SignalProducer<(), CarthageError> {
 	var platformCaches: [String: [CachedFramework]] = [:]
 
 	let platformsToCache = platforms.isEmpty ? Set(Platform.supportedPlatforms) : platforms
 	for platform in platformsToCache {
 		platformCaches[platform.rawValue] = []
 	}
-	
-<<<<<<< HEAD
-	let writeVersionFile = SignalProducer.attempt { () -> Result<(), CarthageError> in
+
+	let writeVersionFile = SignalProducer<(), CarthageError>.attempt {
 		let rootBinariesURL = rootDirectoryURL.appendingPathComponent(CarthageBinariesFolderPath, isDirectory: true).resolvingSymlinksInPath()
 		let versionFileURL = rootBinariesURL.appendingPathComponent(".\(dependencyName).\(VersionFile.pathExtension)")
 
 		let versionFile = VersionFile(
 			commitish: commitish,
-			xcodeVersion: xcodeVersion,
-=======
-	let writeVersionFile = SignalProducer<(), CarthageError>.attempt {
-		let rootBinariesURL = rootDirectoryURL.appendingPathComponent(CarthageBinariesFolderPath, isDirectory: true).resolvingSymlinksInPath()
-		let versionFileURL = rootBinariesURL.appendingPathComponent(".\(dependency.project.name).version")
-
-		let versionFile = VersionFile(
-			commitish: dependency.version.commitish,
->>>>>>> 46700f97
 			macOS: platformCaches[Platform.macOS.rawValue],
 			iOS: platformCaches[Platform.iOS.rawValue],
 			watchOS: platformCaches[Platform.watchOS.rawValue],
