--- conflicted
+++ resolved
@@ -470,16 +470,10 @@
         fileContents.append(deviceHeaderContents)
         fileContents.append(conditionalSuffixContents)
 
-<<<<<<< HEAD
-        switch FileManager.default.createFile(atPath: outputURL.path, contents: fileContents) {
-        case false: return .init(error: .writeFailed(outputURL, nil))
-        case true: return .empty
-=======
         if FileManager.default.createFile(atPath: outputURL.path, contents: fileContents) {
             return .empty
         } else {
             return .init(error: .writeFailed(outputURL, nil))
->>>>>>> bc12ff88
         }
     }
 
