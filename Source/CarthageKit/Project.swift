// swiftlint:disable file_length

import Foundation
import Result
import ReactiveSwift
import Tentacle
import XCDBLD
import ReactiveTask
import Utility

import struct Foundation.URL
import enum XCDBLD.Platform

/// Describes an event occurring to or with a project.
public enum ProjectEvent {
	/// The project is beginning to clone.
	case cloning(Dependency)

	/// The project is beginning a fetch.
	case fetching(Dependency)

	/// The project is being checked out to the specified revision.
	case checkingOut(Dependency, String)

	/// The project is downloading a binary-only framework definition.
	case downloadingBinaryFrameworkDefinition(Dependency, URL)

	/// Any available binaries for the specified release of the project are
	/// being downloaded. This may still be followed by `CheckingOut` event if
	/// there weren't any viable binaries after all.
	case downloadingBinaries(Dependency, String)

	/// Downloading any available binaries of the project is being skipped,
	/// because of a GitHub API request failure which is due to authentication
	/// or rate-limiting.
	case skippedDownloadingBinaries(Dependency, String)

	/// Installing of a binary framework is being skipped because of an inability
	/// to verify that it was built with a compatible Swift version.
	case skippedInstallingBinaries(dependency: Dependency, error: Error)

	/// Building the project is being skipped, since the project is not sharing
	/// any framework schemes.
	case skippedBuilding(Dependency, String)

	/// Building the project is being skipped because it is cached.
	case skippedBuildingCached(Dependency)

	/// Rebuilding a cached project because of a version file/framework mismatch.
	case rebuildingCached(Dependency)

	/// Building an uncached project.
	case buildingUncached(Dependency)
}

public enum ResolverType {
	case normal, new, fast

	public var resolverClass: ResolverProtocol.Type {
		switch self {
		case .normal:
			return Resolver.self
		case .new:
			return NewResolver.self
		case .fast:
			return BackTrackingResolver.self
		}
	}

	public static func from(resolverClass: ResolverProtocol.Type) -> ResolverType? {
		if resolverClass == Resolver.self {
			return .normal
		} else if resolverClass == NewResolver.self {
			return .new
		} else if resolverClass == BackTrackingResolver.self {
			return .fast
		}
		return nil
	}
}

extension ProjectEvent: Equatable {
	public static func == (lhs: ProjectEvent, rhs: ProjectEvent) -> Bool {
		switch (lhs, rhs) {
		case let (.cloning(left), .cloning(right)):
			return left == right

		case let (.fetching(left), .fetching(right)):
			return left == right

		case let (.checkingOut(leftIdentifier, leftRevision), .checkingOut(rightIdentifier, rightRevision)):
			return leftIdentifier == rightIdentifier && leftRevision == rightRevision

		case let (.downloadingBinaryFrameworkDefinition(leftIdentifier, leftURL), .downloadingBinaryFrameworkDefinition(rightIdentifier, rightURL)):
			return leftIdentifier == rightIdentifier && leftURL == rightURL

		case let (.downloadingBinaries(leftIdentifier, leftRevision), .downloadingBinaries(rightIdentifier, rightRevision)):
			return leftIdentifier == rightIdentifier && leftRevision == rightRevision

		case let (.skippedDownloadingBinaries(leftIdentifier, leftRevision), .skippedDownloadingBinaries(rightIdentifier, rightRevision)):
			return leftIdentifier == rightIdentifier && leftRevision == rightRevision

		case let (.skippedBuilding(leftIdentifier, leftRevision), .skippedBuilding(rightIdentifier, rightRevision)):
			return leftIdentifier == rightIdentifier && leftRevision == rightRevision

		default:
			return false
		}
	}
}

/// Represents a project that is using Carthage.
public final class Project { // swiftlint:disable:this type_body_length
	/// File URL to the root directory of the project.
	public let directoryURL: URL

	/// The file URL to the project's Cartfile.
	public var cartfileURL: URL {
		return directoryURL.appendingPathComponent(Constants.Project.cartfilePath, isDirectory: false)
	}

	/// The file URL to the project's Cartfile.resolved.
	public var resolvedCartfileURL: URL {
		return directoryURL.appendingPathComponent(Constants.Project.resolvedCartfilePath, isDirectory: false)
	}

	/// Whether to prefer HTTPS for cloning (vs. SSH).
	public var preferHTTPS = true

	/// Whether to use submodules for dependencies, or just check out their
	/// working directories.
	public var useSubmodules = false

	/// Sends each event that occurs to a project underneath the receiver (or
	/// the receiver itself).
	public let projectEvents: Signal<ProjectEvent, NoError>
	private let _projectEventsObserver: Signal<ProjectEvent, NoError>.Observer

	public init(directoryURL: URL) {
		precondition(directoryURL.isFileURL)

		let (signal, observer) = Signal<ProjectEvent, NoError>.pipe()
		projectEvents = signal
		_projectEventsObserver = observer

		self.directoryURL = directoryURL
	}

	private typealias CachedVersions = [Dependency: [PinnedVersion]]
	private typealias CachedBinaryProjects = [URL: BinaryProject]

	/// Caches versions to avoid expensive lookups, and unnecessary
	/// fetching/cloning.
	private var cachedVersions: CachedVersions = [:]
	private let cachedVersionsQueue = SerialProducerQueue(name: "org.carthage.Constants.Project.cachedVersionsQueue")

	// Cache the binary project definitions in memory to avoid redownloading during carthage operation
	private var cachedBinaryProjects: CachedBinaryProjects = [:]
	private let cachedBinaryProjectsQueue = SerialProducerQueue(name: "org.carthage.Constants.Project.cachedBinaryProjectsQueue")

	private lazy var xcodeVersionDirectory: String = XcodeVersion.make()
		.map { "\($0.version)_\($0.buildVersion)" } ?? "Unknown"

	/// Attempts to load Cartfile or Cartfile.private from the given directory,
	/// merging their dependencies.
	public func loadCombinedCartfile() -> SignalProducer<Cartfile, CarthageError> {
		let cartfileURL = directoryURL.appendingPathComponent(Constants.Project.cartfilePath, isDirectory: false)
		let privateCartfileURL = directoryURL.appendingPathComponent(Constants.Project.privateCartfilePath, isDirectory: false)

		func isNoSuchFileError(_ error: CarthageError) -> Bool {
			switch error {
			case let .readFailed(_, underlyingError):
				if let underlyingError = underlyingError {
					return underlyingError.domain == NSCocoaErrorDomain && underlyingError.code == NSFileReadNoSuchFileError
				} else {
					return false
				}

			default:
				return false
			}
		}

		let cartfile = SignalProducer { Cartfile.from(file: cartfileURL) }
			.flatMapError { error -> SignalProducer<Cartfile, CarthageError> in
				if isNoSuchFileError(error) && FileManager.default.fileExists(atPath: privateCartfileURL.path) {
					return SignalProducer(value: Cartfile())
				}

				return SignalProducer(error: error)
			}

		let privateCartfile = SignalProducer { Cartfile.from(file: privateCartfileURL) }
			.flatMapError { error -> SignalProducer<Cartfile, CarthageError> in
				if isNoSuchFileError(error) {
					return SignalProducer(value: Cartfile())
				}

				return SignalProducer(error: error)
			}

		return SignalProducer.zip(cartfile, privateCartfile)
			.attemptMap { cartfile, privateCartfile -> Result<Cartfile, CarthageError> in
				var cartfile = cartfile

				let duplicateDeps = duplicateDependenciesIn(cartfile, privateCartfile).map { dependency in
					return DuplicateDependency(
						dependency: dependency,
						locations: ["\(Constants.Project.cartfilePath)", "\(Constants.Project.privateCartfilePath)"]
					)
				}

				if duplicateDeps.isEmpty {
					cartfile.append(privateCartfile)
					return .success(cartfile)
				}

				return .failure(.duplicateDependencies(duplicateDeps))
			}
	}

	/// Reads the project's Cartfile.resolved.
	public func loadResolvedCartfile() -> SignalProducer<ResolvedCartfile, CarthageError> {
		return SignalProducer {
			Result(attempt: { try String(contentsOf: self.resolvedCartfileURL, encoding: .utf8) })
				.mapError { .readFailed(self.resolvedCartfileURL, $0) }
				.flatMap(ResolvedCartfile.from)
		}
	}

	/// Writes the given Cartfile.resolved out to the project's directory.
	public func writeResolvedCartfile(_ resolvedCartfile: ResolvedCartfile) -> Result<(), CarthageError> {
		return Result(at: resolvedCartfileURL, attempt: {
			try resolvedCartfile.description.write(to: $0, atomically: true, encoding: .utf8)
		})
	}

	/// Limits the number of concurrent clones/fetches to the number of active
	/// processors.
	private let cloneOrFetchQueue = ConcurrentProducerQueue(name: "org.carthage.CarthageKit", limit: ProcessInfo.processInfo.activeProcessorCount)

	/// Clones the given dependency to the global repositories folder, or fetches
	/// inside it if it has already been cloned.
	///
	/// Returns a signal which will send the URL to the repository's folder on
	/// disk once cloning or fetching has completed.
	private func cloneOrFetchDependency(_ dependency: Dependency, commitish: String? = nil) -> SignalProducer<URL, CarthageError> {
		return cloneOrFetch(dependency: dependency, preferHTTPS: self.preferHTTPS, commitish: commitish)
			.on(value: { event, _ in
				if let event = event {
					self._projectEventsObserver.send(value: event)
				}
			})
			.map { _, url in url }
			.take(last: 1)
			.startOnQueue(cloneOrFetchQueue)
	}

	func downloadBinaryFrameworkDefinition(binary: BinaryURL) -> SignalProducer<BinaryProject, CarthageError> {
		return SignalProducer<Project.CachedBinaryProjects, CarthageError>(value: self.cachedBinaryProjects)
			.flatMap(.merge) { binaryProjectsByURL -> SignalProducer<BinaryProject, CarthageError> in
				if let binaryProject = binaryProjectsByURL[binary.url] {
					return SignalProducer(value: binaryProject)
				} else {
					self._projectEventsObserver.send(value: .downloadingBinaryFrameworkDefinition(.binary(binary), binary.url))

					return URLSession.shared.reactive.data(with: URLRequest(url: binary.url))
						.mapError { CarthageError.readFailed(binary.url, $0 as NSError) }
						.attemptMap { data, _ in
							return BinaryProject.from(jsonData: data).mapError { error in
								return CarthageError.invalidBinaryJSON(binary.url, error)
							}
						}
						.on(value: { binaryProject in
							self.cachedBinaryProjects[binary.url] = binaryProject
						})
				}
			}
			.startOnQueue(self.cachedBinaryProjectsQueue)
	}

	/// Sends all versions available for the given project.
	///
	/// This will automatically clone or fetch the project's repository as
	/// necessary.
	private func versions(for dependency: Dependency) -> SignalProducer<PinnedVersion, CarthageError> {
		let fetchVersions: SignalProducer<PinnedVersion, CarthageError>

		switch dependency {
		case .git, .gitHub:
			fetchVersions = cloneOrFetchDependency(dependency)
				.flatMap(.merge) { repositoryURL in listTags(repositoryURL) }
				.map { PinnedVersion($0) }

		case let .binary(binary):
			fetchVersions = downloadBinaryFrameworkDefinition(binary: binary)
				.flatMap(.concat) { binaryProject -> SignalProducer<PinnedVersion, CarthageError> in
					return SignalProducer(binaryProject.versions.keys)
				}
		}

		return SignalProducer<Project.CachedVersions, CarthageError>(value: self.cachedVersions)
			.flatMap(.merge) { versionsByDependency -> SignalProducer<PinnedVersion, CarthageError> in
				if let versions = versionsByDependency[dependency] {
					return SignalProducer(versions)
				} else {
					return fetchVersions
						.collect()
						.on(value: { newVersions in
							self.cachedVersions[dependency] = newVersions
						})
						.flatMap(.concat) { versions in SignalProducer<PinnedVersion, CarthageError>(versions) }
				}
			}
			.startOnQueue(cachedVersionsQueue)
			.collect()
			.flatMap(.concat) { versions -> SignalProducer<PinnedVersion, CarthageError> in
				if versions.isEmpty {
					return SignalProducer(error: .taggedVersionNotFound(dependency))
				}

				return SignalProducer(versions)
			}
	}

	/// Produces the sub dependencies of the given dependency. Uses the checked out directory if able
	private func dependencySet(for dependency: Dependency, version: PinnedVersion, mapping: ((Dependency) -> Dependency)? = nil) -> SignalProducer<Set<Dependency>, CarthageError> {
		return self.dependencies(for: dependency, version: version, tryCheckoutDirectory: true)
			.map { mapping?($0.0) ?? ($0.0) }
			.collect()
			.map { Set($0) }
			.concat(value: Set())
			.take(first: 1)
	}

	/// Loads the dependencies for the given dependency, at the given version.
	private func dependencies(for dependency: Dependency, version: PinnedVersion) -> SignalProducer<(Dependency, VersionSpecifier), CarthageError> {
		return self.dependencies(for: dependency, version: version, tryCheckoutDirectory: false)
	}

	/// Loads the dependencies for the given dependency, at the given version. Optionally can attempt to read from the Checkout directory
	private func dependencies(
		for dependency: Dependency,
		version: PinnedVersion,
		tryCheckoutDirectory: Bool
	) -> SignalProducer<(Dependency, VersionSpecifier), CarthageError> {
		switch dependency {
		case .git, .gitHub:
			let revision = version.commitish
			let cartfileFetch: SignalProducer<Cartfile, CarthageError> = self.cloneOrFetchDependency(dependency, commitish: revision)
				.flatMap(.concat) { repositoryURL in
					return contentsOfFileInRepository(repositoryURL, Constants.Project.cartfilePath, revision: revision)
				}
				.flatMapError { _ in .empty }
				.attemptMap(Cartfile.from(string:))

			let cartfileSource: SignalProducer<Cartfile, CarthageError>
			if tryCheckoutDirectory {
				let dependencyURL = self.directoryURL.appendingPathComponent(dependency.relativePath)
				cartfileSource = SignalProducer<Bool, NoError> { () -> Bool in
					var isDirectory: ObjCBool = false
					return FileManager.default.fileExists(atPath: dependencyURL.path, isDirectory: &isDirectory) && isDirectory.boolValue
				}
				.flatMap(.concat) { directoryExists -> SignalProducer<Cartfile, CarthageError> in
					if directoryExists {
						return SignalProducer(result: Cartfile.from(file: dependencyURL.appendingPathComponent(Constants.Project.cartfilePath)))
							.flatMapError { _ in .empty }
					} else {
						return cartfileFetch
					}
				}
				.flatMapError { _ in .empty }
			} else {
				cartfileSource = cartfileFetch
			}
			return cartfileSource
				.flatMap(.concat) { cartfile -> SignalProducer<(Dependency, VersionSpecifier), CarthageError> in
					return SignalProducer(cartfile.dependencies.map { ($0.0, $0.1) })
				}

		case .binary:
			// Binary-only frameworks do not support dependencies
			return .empty
		}
	}

	/// Finds all the transitive dependencies for the dependencies to checkout.
	func transitiveDependencies(
		_ dependenciesToCheckout: [String]?,
		resolvedCartfile: ResolvedCartfile
	) -> SignalProducer<[String], CarthageError> {
		return SignalProducer(value: resolvedCartfile)
			.map { resolvedCartfile -> [(Dependency, PinnedVersion)] in
				return resolvedCartfile.dependencies
					.filter { dep, _ in dependenciesToCheckout?.contains(dep.name) ?? false }
			}
			.flatMap(.merge) { dependencies -> SignalProducer<[String], CarthageError> in
				return SignalProducer<(Dependency, PinnedVersion), CarthageError>(dependencies)
					.flatMap(.merge) { dependency, version -> SignalProducer<(Dependency, VersionSpecifier), CarthageError> in
						return self.dependencies(for: dependency, version: version)
					}
					.map { $0.0.name }
					.collect()
		}
	}

	/// Finds the required dependencies and their corresponding version specifiers for each dependency in Cartfile.resolved.
	func requirementsByDependency(
		resolvedCartfile: ResolvedCartfile,
		tryCheckoutDirectory: Bool
	) -> SignalProducer<CompatibilityInfo.Requirements, CarthageError> {
		return SignalProducer(resolvedCartfile.dependencies)
			.flatMap(.concurrent(limit: 4)) { dependency, pinnedVersion -> SignalProducer<(Dependency, (Dependency, VersionSpecifier)), CarthageError> in
				return self.dependencies(for: dependency, version: pinnedVersion, tryCheckoutDirectory: tryCheckoutDirectory)
					.map { (dependency, $0) }
			}
			.collect()
			.flatMap(.merge) { dependencyAndRequirements -> SignalProducer<CompatibilityInfo.Requirements, CarthageError> in
				var dict: CompatibilityInfo.Requirements = [:]
				for (dependency, requirement) in dependencyAndRequirements {
					let (requiredDependency, requiredVersion) = requirement
					var requirementsDict = dict[dependency] ?? [:]

					if requirementsDict[requiredDependency] != nil {
						return SignalProducer(error: .duplicateDependencies([DuplicateDependency(dependency: requiredDependency, locations: [])]))
					}

					requirementsDict[requiredDependency] = requiredVersion
					dict[dependency] = requirementsDict
				}
				return SignalProducer(value: dict)
			}
	}

	/// Attempts to resolve a Git reference to a version.
	private func resolvedGitReference(_ dependency: Dependency, reference: String) -> SignalProducer<PinnedVersion, CarthageError> {
		let repositoryURL = repositoryFileURL(for: dependency)
		return cloneOrFetchDependency(dependency, commitish: reference)
			.flatMap(.concat) { _ in
				return resolveTagInRepository(repositoryURL, reference)
					.map { _ in
						// If the reference is an exact tag, resolves it to the tag.
						return PinnedVersion(reference)
					}
					.flatMapError { _ in
						return resolveReferenceInRepository(repositoryURL, reference)
							.map(PinnedVersion.init)
					}
			}
	}

	/// Attempts to determine the latest satisfiable version of the project's
	/// Carthage dependencies.
	///
	/// This will fetch dependency repositories as necessary, but will not check
	/// them out into the project's working directory.
	public func updatedResolvedCartfile(_ dependenciesToUpdate: [String]? = nil, resolver: ResolverProtocol) -> SignalProducer<ResolvedCartfile, CarthageError> {
		let resolvedCartfile: SignalProducer<ResolvedCartfile?, CarthageError> = loadResolvedCartfile()
			.map(Optional.init)
			.flatMapError { _ in .init(value: nil) }

		return SignalProducer
			.zip(loadCombinedCartfile(), resolvedCartfile)
			.flatMap(.merge) { cartfile, resolvedCartfile in
				return resolver.resolve(
					dependencies: cartfile.dependencies,
					lastResolved: resolvedCartfile?.dependencies,
					dependenciesToUpdate: dependenciesToUpdate
				)
			}
			.map(ResolvedCartfile.init)
	}

	/// Attempts to determine the latest version (whether satisfiable or not)
	/// of the project's Carthage dependencies.
	///
	/// This will fetch dependency repositories as necessary, but will not check
	/// them out into the project's working directory.
	private func latestDependencies(resolver: ResolverProtocol) -> SignalProducer<[Dependency: PinnedVersion], CarthageError> {
		func resolve(prefersGitReference: Bool) -> SignalProducer<[Dependency: PinnedVersion], CarthageError> {
			return SignalProducer
				.combineLatest(loadCombinedCartfile(), loadResolvedCartfile())
				.map { cartfile, resolvedCartfile in
					resolvedCartfile
						.dependencies
						.reduce(into: [Dependency: VersionSpecifier]()) { result, group in
							let dependency = group.key
							let specifier: VersionSpecifier
							if case let .gitReference(value)? = cartfile.dependencies[dependency], prefersGitReference {
								specifier = .gitReference(value)
							} else {
								specifier = .any
							}
							result[dependency] = specifier
						}
				}
				.flatMap(.merge) { resolver.resolve(dependencies: $0, lastResolved: nil, dependenciesToUpdate: nil) }
		}

		return resolve(prefersGitReference: false).flatMapError { error in
			switch error {
			case .taggedVersionNotFound:
				return resolve(prefersGitReference: true)
			default:
				return SignalProducer(error: error)
			}
		}
	}

	public typealias OutdatedDependency = (Dependency, PinnedVersion, PinnedVersion, PinnedVersion)
	/// Attempts to determine which of the project's Carthage
	/// dependencies are out of date.
	///
	/// This will fetch dependency repositories as necessary, but will not check
	/// them out into the project's working directory.
	public func outdatedDependencies(_ includeNestedDependencies: Bool, resolverType: ResolverType = .new, resolver: ResolverProtocol? = nil) -> SignalProducer<[OutdatedDependency], CarthageError> {
		let resolverClass = resolverType.resolverClass
		let dependencies: (Dependency, PinnedVersion) -> SignalProducer<(Dependency, VersionSpecifier), CarthageError>
		if includeNestedDependencies {
			dependencies = self.dependencies(for:version:)
		} else {
			dependencies = { _, _ in .empty }
		}

		let resolver = resolver ?? resolverClass.init(
			versionsForDependency: versions(for:),
			dependenciesForDependency: dependencies,
			resolvedGitReference: resolvedGitReference
		)

		let outdatedDependencies = SignalProducer
			.combineLatest(
				loadResolvedCartfile(),
				updatedResolvedCartfile(resolver: resolver),
				latestDependencies(resolver: resolver)
			)
			.map { ($0.dependencies, $1.dependencies, $2) }
			.map { currentDependencies, updatedDependencies, latestDependencies -> [OutdatedDependency] in
				return updatedDependencies.compactMap { project, version -> OutdatedDependency? in
					if let resolved = currentDependencies[project], let latest = latestDependencies[project], resolved != version || resolved != latest {
						if Version.from(resolved).value == nil, version == resolved {
							// If resolved version is not a semantic version but a commit
							// it is a false-positive if `version` and `resolved` are the same
							return nil
						}

						return (project, resolved, version, latest)
					} else {
						return nil
					}
				}
			}

		if includeNestedDependencies {
			return outdatedDependencies
		}

		return SignalProducer
			.combineLatest(
				outdatedDependencies,
				loadCombinedCartfile()
			)
			.map { oudatedDependencies, combinedCartfile -> [OutdatedDependency] in
				return oudatedDependencies.filter { project, _, _, _ in
					return combinedCartfile.dependencies[project] != nil
				}
			}
	}

	/// Updates the dependencies of the project to the latest version. The
	/// changes will be reflected in Cartfile.resolved, and also in the working
	/// directory checkouts if the given parameter is true.
	public func updateDependencies(
		shouldCheckout: Bool = true,
		resolverType: ResolverType = .normal,
		buildOptions: BuildOptions,
		dependenciesToUpdate: [String]? = nil
	) -> SignalProducer<(), CarthageError> {
		let resolverClass = resolverType.resolverClass
		let resolver = resolverClass.init(
			versionsForDependency: versions(for:),
			dependenciesForDependency: dependencies(for:version:),
			resolvedGitReference: resolvedGitReference
		)

		return updatedResolvedCartfile(dependenciesToUpdate, resolver: resolver)
			.attemptMap { resolvedCartfile -> Result<(), CarthageError> in
				return self.writeResolvedCartfile(resolvedCartfile)
			}
			.then(shouldCheckout ? checkoutResolvedDependencies(dependenciesToUpdate, buildOptions: buildOptions) : .empty)
	}

	/// Unzips the file at the given URL and copies the frameworks, DSYM and
	/// bcsymbolmap files into the corresponding folders for the project. This
	/// step will also check framework compatibility and create a version file
	/// for the given frameworks.
	///
	/// Sends the temporary URL of the unzipped directory
	private func unarchiveAndCopyBinaryFrameworks(
		zipFile: URL,
		projectName: String,
		pinnedVersion: PinnedVersion,
		toolchain: String?
	) -> SignalProducer<URL, CarthageError> {
		return SignalProducer<URL, CarthageError>(value: zipFile)
			.flatMap(.concat, unarchive(archive:))
			.flatMap(.concat) { directoryURL -> SignalProducer<URL, CarthageError> in
				return frameworksInDirectory(directoryURL)
					.flatMap(.merge) { url -> SignalProducer<URL, CarthageError> in
						return checkFrameworkCompatibility(url, usingToolchain: toolchain)
							.mapError { error in CarthageError.internalError(description: error.description) }
					}
					.flatMap(.merge, self.copyFrameworkToBuildFolder)
					.flatMap(.merge) { frameworkURL -> SignalProducer<URL, CarthageError> in
						return self.copyDSYMToBuildFolderForFramework(frameworkURL, fromDirectoryURL: directoryURL)
							.then(self.copyBCSymbolMapsToBuildFolderForFramework(frameworkURL, fromDirectoryURL: directoryURL))
							.then(SignalProducer(value: frameworkURL))
					}
					.collect()
					.flatMap(.concat) { frameworkURLs -> SignalProducer<(), CarthageError> in
						return self.createVersionFilesForFrameworks(
							frameworkURLs,
							fromDirectoryURL: directoryURL,
							projectName: projectName,
							commitish: pinnedVersion.commitish
						)
					}
					.then(SignalProducer<URL, CarthageError>(value: directoryURL))
			}
	}

	/// Removes the file located at the given URL
	///
	/// Sends empty value on successful removal
	private func removeItem(at url: URL) -> SignalProducer<(), CarthageError> {
		return SignalProducer {
			Result(at: url, attempt: FileManager.default.removeItem(at:))
		}
	}

	/// Installs binaries and debug symbols for the given project, if available.
	///
	/// Sends a boolean indicating whether binaries were installed.
	private func installBinaries(for dependency: Dependency, pinnedVersion: PinnedVersion, toolchain: String?) -> SignalProducer<Bool, CarthageError> {
		switch dependency {
		case let .gitHub(server, repository):
			let client = Client(server: server)
			return self.downloadMatchingBinaries(for: dependency, pinnedVersion: pinnedVersion, fromRepository: repository, client: client)
				.flatMapError { error -> SignalProducer<URL, CarthageError> in
					if !client.isAuthenticated {
						return SignalProducer(error: error)
					}
					return self.downloadMatchingBinaries(
						for: dependency,
						pinnedVersion: pinnedVersion,
						fromRepository: repository,
						client: Client(server: server, isAuthenticated: false)
					)
				}
				.flatMap(.concat) {
					return self.unarchiveAndCopyBinaryFrameworks(zipFile: $0, projectName: dependency.name, pinnedVersion: pinnedVersion, toolchain: toolchain)
				}
				.flatMap(.concat) { self.removeItem(at: $0) }
				.map { true }
				.flatMapError { error in
					self._projectEventsObserver.send(value: .skippedInstallingBinaries(dependency: dependency, error: error))
					return SignalProducer(value: false)
				}
				.concat(value: false)
				.take(first: 1)

		case .git, .binary:
			return SignalProducer(value: false)
		}
	}

	/// Downloads any binaries and debug symbols that may be able to be used
	/// instead of a repository checkout.
	///
	/// Sends the URL to each downloaded zip, after it has been moved to a
	/// less temporary location.
	private func downloadMatchingBinaries(
		for dependency: Dependency,
		pinnedVersion: PinnedVersion,
		fromRepository repository: Repository,
		client: Client
	) -> SignalProducer<URL, CarthageError> {
		return client.execute(repository.release(forTag: pinnedVersion.commitish))
			.map { _, release in release }
			.filter { release in
				return !release.isDraft && !release.assets.isEmpty
			}
			.flatMapError { error -> SignalProducer<Release, CarthageError> in
				switch error {
				case .doesNotExist:
					return .empty

				case let .apiError(_, _, error):
					// Log the GitHub API request failure, not to error out,
					// because that should not be fatal error.
					self._projectEventsObserver.send(value: .skippedDownloadingBinaries(dependency, error.message))
					return .empty

				default:
					return SignalProducer(error: .gitHubAPIRequestFailed(error))
				}
			}
			.on(value: { release in
				self._projectEventsObserver.send(value: .downloadingBinaries(dependency, release.nameWithFallback))
			})
			.flatMap(.concat) { release -> SignalProducer<URL, CarthageError> in
				return SignalProducer<Release.Asset, CarthageError>(release.assets)
					.filter { asset in
						if asset.name.range(of: Constants.Project.binaryAssetPattern) == nil {
							return false
						}
						return Constants.Project.binaryAssetContentTypes.contains(asset.contentType)
					}
					.flatMap(.concat) { asset -> SignalProducer<URL, CarthageError> in
						let fileURL = fileURLToCachedBinary(dependency, release, asset)

						if FileManager.default.fileExists(atPath: fileURL.path) {
							return SignalProducer(value: fileURL)
						} else {
							return client.download(asset: asset)
								.mapError(CarthageError.gitHubAPIRequestFailed)
								.flatMap(.concat) { downloadURL in cacheDownloadedBinary(downloadURL, toURL: fileURL) }
						}
					}
			}
	}

	/// Copies the framework at the given URL into the current project's build
	/// folder.
	///
	/// Sends the URL to the framework after copying.
	private func copyFrameworkToBuildFolder(_ frameworkURL: URL) -> SignalProducer<URL, CarthageError> {
		return platformForFramework(frameworkURL)
			.flatMap(.merge) { platform -> SignalProducer<URL, CarthageError> in
				let platformFolderURL = self.directoryURL.appendingPathComponent(platform.relativePath, isDirectory: true)
				return SignalProducer(value: frameworkURL)
					.copyFileURLsIntoDirectory(platformFolderURL)
			}
	}

	/// Copies the DSYM matching the given framework and contained within the
	/// given directory URL to the directory that the framework resides within.
	///
	/// If no dSYM is found for the given framework, completes with no values.
	///
	/// Sends the URL of the dSYM after copying.
	public func copyDSYMToBuildFolderForFramework(_ frameworkURL: URL, fromDirectoryURL directoryURL: URL) -> SignalProducer<URL, CarthageError> {
		let destinationDirectoryURL = frameworkURL.deletingLastPathComponent()
		return dSYMForFramework(frameworkURL, inDirectoryURL: directoryURL)
			.copyFileURLsIntoDirectory(destinationDirectoryURL)
	}

	/// Copies any *.bcsymbolmap files matching the given framework and contained
	/// within the given directory URL to the directory that the framework
	/// resides within.
	///
	/// If no bcsymbolmap files are found for the given framework, completes with
	/// no values.
	///
	/// Sends the URLs of the bcsymbolmap files after copying.
	public func copyBCSymbolMapsToBuildFolderForFramework(_ frameworkURL: URL, fromDirectoryURL directoryURL: URL) -> SignalProducer<URL, CarthageError> {
		let destinationDirectoryURL = frameworkURL.deletingLastPathComponent()
		return BCSymbolMapsForFramework(frameworkURL, inDirectoryURL: directoryURL)
			.copyFileURLsIntoDirectory(destinationDirectoryURL)
	}

	/// Creates a .version file for all of the provided frameworks.
	public func createVersionFilesForFrameworks(
		_ frameworkURLs: [URL],
		fromDirectoryURL directoryURL: URL,
		projectName: String,
		commitish: String
	) -> SignalProducer<(), CarthageError> {
		return createVersionFileForCommitish(commitish, dependencyName: projectName, buildProducts: frameworkURLs, rootDirectoryURL: self.directoryURL)
	}

	private let gitOperationQueue = SerialProducerQueue(name: "org.carthage.Constants.Project.gitOperationQueue")

	/// Checks out the given dependency into its intended working directory,
	/// cloning it first if need be.
	private func checkoutOrCloneDependency(
		_ dependency: Dependency,
		version: PinnedVersion,
		submodulesByPath: [String: Submodule]
	) -> SignalProducer<(), CarthageError> {
		let revision = version.commitish
		return cloneOrFetchDependency(dependency, commitish: revision)
			.flatMap(.merge) { repositoryURL -> SignalProducer<(), CarthageError> in
				let workingDirectoryURL = self.directoryURL.appendingPathComponent(dependency.relativePath, isDirectory: true)

				/// The submodule for an already existing submodule at dependency project’s path
				/// or the submodule to be added at this path given the `--use-submodules` flag.
				let submodule: Submodule?

				if var foundSubmodule = submodulesByPath[dependency.relativePath] {
					foundSubmodule.url = dependency.gitURL(preferHTTPS: self.preferHTTPS)!
					foundSubmodule.sha = revision
					submodule = foundSubmodule
				} else if self.useSubmodules {
					submodule = Submodule(name: dependency.relativePath, path: dependency.relativePath, url: dependency.gitURL(preferHTTPS: self.preferHTTPS)!, sha: revision)
				} else {
					submodule = nil
				}

				let symlinkCheckoutPaths = self.symlinkCheckoutPaths(for: dependency, version: version, withRepository: repositoryURL, atRootDirectory: self.directoryURL)

				if let submodule = submodule {
					// In the presence of `submodule` for `dependency` — before symlinking, (not after) — add submodule and its submodules:
					// `dependency`, subdependencies that are submodules, and non-Carthage-housed submodules.
					return addSubmoduleToRepository(self.directoryURL, submodule, GitURL(repositoryURL.path))
						.startOnQueue(self.gitOperationQueue)
						.then(symlinkCheckoutPaths)
				} else {
					return checkoutRepositoryToDirectory(repositoryURL, workingDirectoryURL, revision: revision)
						// For checkouts of “ideally bare” repositories of `dependency`, we add its submodules by cloning ourselves, after symlinking.
						.then(symlinkCheckoutPaths)
						.then(
							submodulesInRepository(repositoryURL, revision: revision)
								.flatMap(.merge) {
									cloneSubmoduleInWorkingDirectory($0, workingDirectoryURL)
								}
						)
				}
			}
			.on(started: {
				self._projectEventsObserver.send(value: .checkingOut(dependency, revision))
			})
	}

	public func buildOrderForResolvedCartfile(
		_ cartfile: ResolvedCartfile,
		dependenciesToInclude: [String]? = nil
	) -> SignalProducer<(Dependency, PinnedVersion), CarthageError> {
		// swiftlint:disable:next nesting
		typealias DependencyGraph = [Dependency: Set<Dependency>]

		// A resolved cartfile already has all the recursive dependencies. All we need to do is sort
		// out the relationships between them. Loading the cartfile will each will give us its
		// dependencies. Building a recursive lookup table with this information will let us sort
		// dependencies before the projects that depend on them.
		return SignalProducer<(Dependency, PinnedVersion), CarthageError>(cartfile.dependencies.map { ($0, $1) })
			.flatMap(.merge) { (dependency: Dependency, version: PinnedVersion) -> SignalProducer<DependencyGraph, CarthageError> in
				// Added mapping from name -> Dependency based on the ResolvedCartfile because
				// duplicate dependencies with the same name (e.g. github forks) should resolve to the same dependency.
				return self.dependencySet(for: dependency, version: version, mapping: { cartfile.dependency(for: $0.name) ?? $0 })
					.map { dependencies in
						[dependency: dependencies]
					}
			}
			.reduce(into: [:]) { (working: inout DependencyGraph, next: DependencyGraph) in
				for (key, value) in next {
					working.updateValue(value, forKey: key)
				}
			}
			.flatMap(.latest) { (graph: DependencyGraph) -> SignalProducer<(Dependency, PinnedVersion), CarthageError> in
				let dependenciesToInclude = Set(graph
					.map { dependency, _ in dependency }
					.filter { dependency in dependenciesToInclude?.contains(dependency.name) ?? false })

				guard let sortedDependencies = topologicalSort(graph, nodes: dependenciesToInclude) else { // swiftlint:disable:this single_line_guard
					return SignalProducer(error: .dependencyCycle(graph))
				}

				let sortedPinnedDependencies = cartfile.dependencies.keys
					.filter { dependency in sortedDependencies.contains(dependency) }
					.sorted { left, right in sortedDependencies.index(of: left)! < sortedDependencies.index(of: right)! }
					.map { ($0, cartfile.dependencies[$0]!) }

				return SignalProducer(sortedPinnedDependencies)
			}
	}

	/// Checks out the dependencies listed in the project's Cartfile.resolved,
	/// optionally they are limited by the given list of dependency names.
	public func checkoutResolvedDependencies(_ dependenciesToCheckout: [String]? = nil, buildOptions: BuildOptions?) -> SignalProducer<(), CarthageError> {
		/// Determine whether the repository currently holds any submodules (if
		/// it even is a repository).
		let submodulesSignal = submodulesInRepository(self.directoryURL)
			.reduce(into: [:]) { (submodulesByPath: inout [String: Submodule], submodule) in
				submodulesByPath[submodule.path] = submodule
			}

		return loadResolvedCartfile()
			.flatMap(.latest) { resolvedCartfile -> SignalProducer<([String]?, ResolvedCartfile), CarthageError> in
				guard let dependenciesToCheckout = dependenciesToCheckout else {
					return SignalProducer(value: (nil, resolvedCartfile))
				}

				return self
					.transitiveDependencies(dependenciesToCheckout, resolvedCartfile: resolvedCartfile)
					.map { (dependenciesToCheckout + $0, resolvedCartfile) }
			}
			.map { dependenciesToCheckout, resolvedCartfile -> [(Dependency, PinnedVersion)] in
				return resolvedCartfile.dependencies
					.filter { dep, _ in dependenciesToCheckout?.contains(dep.name) ?? true }
			}
			.zip(with: submodulesSignal)
			.flatMap(.merge) { dependencies, submodulesByPath -> SignalProducer<(), CarthageError> in
				return SignalProducer<(Dependency, PinnedVersion), CarthageError>(dependencies)
					.flatMap(.concurrent(limit: 4)) { dependency, version -> SignalProducer<(), CarthageError> in
						switch dependency {
						case .git, .gitHub:
							return self.checkoutOrCloneDependency(dependency, version: version, submodulesByPath: submodulesByPath)
						case .binary:
							return .empty
						}
					}
			}
			.then(SignalProducer<(), CarthageError>.empty)
	}

	private func installBinariesForBinaryProject(
		binary: BinaryURL,
		pinnedVersion: PinnedVersion,
		projectName: String,
		toolchain: String?
	) -> SignalProducer<(), CarthageError> {
		return SignalProducer<Version, ScannableError>(result: Version.from(pinnedVersion))
			.mapError { CarthageError(scannableError: $0) }
			.combineLatest(with: self.downloadBinaryFrameworkDefinition(binary: binary))
			.attemptMap { semanticVersion, binaryProject -> Result<(Version, URL), CarthageError> in
				guard let frameworkURL = binaryProject.versions[pinnedVersion] else {
					return .failure(CarthageError.requiredVersionNotFound(Dependency.binary(binary), VersionSpecifier.exactly(semanticVersion)))
				}

				return .success((semanticVersion, frameworkURL))
			}
			.flatMap(.concat) { semanticVersion, frameworkURL in
				return self.downloadBinary(dependency: Dependency.binary(binary), version: semanticVersion, url: frameworkURL)
			}
			.flatMap(.concat) { self.unarchiveAndCopyBinaryFrameworks(zipFile: $0, projectName: projectName, pinnedVersion: pinnedVersion, toolchain: toolchain) }
			.flatMap(.concat) { self.removeItem(at: $0) }
	}

	/// Downloads the binary only framework file. Sends the URL to each downloaded zip, after it has been moved to a
	/// less temporary location.
	private func downloadBinary(dependency: Dependency, version: Version, url: URL) -> SignalProducer<URL, CarthageError> {
		let fileName = url.lastPathComponent
		let fileURL = fileURLToCachedBinaryDependency(dependency, version, fileName)

		if FileManager.default.fileExists(atPath: fileURL.path) {
			return SignalProducer(value: fileURL)
		} else {
			return URLSession.shared.reactive.download(with: URLRequest(url: url))
				.on(started: {
					self._projectEventsObserver.send(value: .downloadingBinaries(dependency, version.description))
				})
				.mapError { CarthageError.readFailed(url, $0 as NSError) }
				.flatMap(.concat) { downloadURL, _ in cacheDownloadedBinary(downloadURL, toURL: fileURL) }
		}
	}

	/// Creates symlink between the dependency checkouts and the root checkouts
	private func symlinkCheckoutPaths(
		for dependency: Dependency,
		version: PinnedVersion,
		withRepository repositoryURL: URL,
		atRootDirectory rootDirectoryURL: URL
	) -> SignalProducer<(), CarthageError> {
		let rawDependencyURL = rootDirectoryURL.appendingPathComponent(dependency.relativePath, isDirectory: true)
		let dependencyURL = rawDependencyURL.resolvingSymlinksInPath()
		let dependencyCheckoutsURL = dependencyURL.appendingPathComponent(carthageProjectCheckoutsPath, isDirectory: true).resolvingSymlinksInPath()
		let fileManager = FileManager.default

		return self.dependencySet(for: dependency, version: version)
			// file system objects which might conflict with symlinks
			.zip(with: list(treeish: version.commitish, atPath: carthageProjectCheckoutsPath, inRepository: repositoryURL)
									.map { (path: String) in (path as NSString).lastPathComponent }
									.collect()
			)
			.attemptMap { (dependencies: Set<Dependency>, components: [String]) -> Result<(), CarthageError> in
				let names = dependencies
					.filter { dependency in
						// Filter out dependencies with names matching (case-insensitively) file system objects from git in `CarthageProjectCheckoutsPath`.
						// Edge case warning on file system case-sensitivity. If a differently-cased file system object exists in git
						// and is stored on a case-sensitive file system (like the Sierra preview of APFS), we currently preempt
						// the non-conflicting symlink. Probably, nobody actually desires or needs the opposite behavior.
						!components.contains {
							dependency.name.caseInsensitiveCompare($0) == .orderedSame
						}
					}
					.map { $0.name }

				// If no `CarthageProjectCheckoutsPath`-housed symlinks are needed,
				// return early after potentially adding submodules
				// (which could be outside `CarthageProjectCheckoutsPath`).
				if names.isEmpty { return .success(()) } // swiftlint:disable:this single_line_return

				do {
					try fileManager.createDirectory(at: dependencyCheckoutsURL, withIntermediateDirectories: true)
				} catch let error as NSError {
					if !(error.domain == NSCocoaErrorDomain && error.code == NSFileWriteFileExistsError) {
						return .failure(.writeFailed(dependencyCheckoutsURL, error))
					}
				}

				for name in names {
					let dependencyCheckoutURL = dependencyCheckoutsURL.appendingPathComponent(name)
					let subdirectoryPath = (carthageProjectCheckoutsPath as NSString).appendingPathComponent(name)
					let linkDestinationPath = relativeLinkDestination(for: dependency, subdirectory: subdirectoryPath)

					let dependencyCheckoutURLResource = try? dependencyCheckoutURL.resourceValues(forKeys: [
						.isSymbolicLinkKey,
						.isDirectoryKey,
					])

					if dependencyCheckoutURLResource?.isSymbolicLink == true {
						_ = dependencyCheckoutURL.path.withCString(Darwin.unlink)
					} else if dependencyCheckoutURLResource?.isDirectory == true {
						// older version of carthage wrote this directory?
						// user wrote this directory, unaware of the precedent not to circumvent carthage’s management?
						// directory exists as the result of rogue process or gamma ray?

						// swiftlint:disable:next todo
						// TODO: explore possibility of messaging user, informing that deleting said directory will result
						// in symlink creation with carthage versions greater than 0.20.0, maybe with more broad advice on
						// “from scratch” reproducability.
						continue
					}

					if let error = Result(at: dependencyCheckoutURL, attempt: {
						try fileManager.createSymbolicLink(atPath: $0.path, withDestinationPath: linkDestinationPath)
					}).error {
						return .failure(error)
					}
				}

				return .success(())
			}
	}

	/// Attempts to build each Carthage dependency that has been checked out,
	/// optionally they are limited by the given list of dependency names.
	/// Cached dependencies whose dependency trees are also cached will not
	/// be rebuilt unless otherwise specified via build options.
	///
	/// Returns a producer-of-producers representing each scheme being built.
	public func buildCheckedOutDependenciesWithOptions( // swiftlint:disable:this cyclomatic_complexity function_body_length
		_ options: BuildOptions,
		dependenciesToBuild: [String]? = nil,
		sdkFilter: @escaping SDKFilterCallback = { sdks, _, _, _ in .success(sdks) }
	) -> BuildSchemeProducer {
		return loadResolvedCartfile()
			.flatMap(.concat) { resolvedCartfile -> SignalProducer<(Dependency, PinnedVersion), CarthageError> in
				return self.buildOrderForResolvedCartfile(resolvedCartfile, dependenciesToInclude: dependenciesToBuild)
			}
			.flatMap(.concat) { dependency, version -> SignalProducer<((Dependency, PinnedVersion), Set<Dependency>, Bool?), CarthageError> in
				return SignalProducer.combineLatest(
					SignalProducer(value: (dependency, version)),
					self.dependencySet(for: dependency, version: version),
					versionFileMatches(dependency, version: version, platforms: options.platforms, rootDirectoryURL: self.directoryURL, toolchain: options.toolchain)
				)
			}
			.reduce([]) { includedDependencies, nextGroup -> [(Dependency, PinnedVersion)] in
				let (nextDependency, projects, matches) = nextGroup

				var dependenciesIncludingNext = includedDependencies
				dependenciesIncludingNext.append(nextDependency)

				let projectsToBeBuilt = Set(includedDependencies.map { $0.0 })

				guard options.cacheBuilds && projects.isDisjoint(with: projectsToBeBuilt) else {
					return dependenciesIncludingNext
				}

				guard let versionFileMatches = matches else {
					self._projectEventsObserver.send(value: .buildingUncached(nextDependency.0))
					return dependenciesIncludingNext
				}

				if versionFileMatches {
					self._projectEventsObserver.send(value: .skippedBuildingCached(nextDependency.0))
					return includedDependencies
				} else {
					self._projectEventsObserver.send(value: .rebuildingCached(nextDependency.0))
					return dependenciesIncludingNext
				}
			}
			.flatMap(.concat) { (dependencies: [(Dependency, PinnedVersion)]) -> SignalProducer<(Dependency, PinnedVersion), CarthageError> in
				return SignalProducer(dependencies)
					.flatMap(.concurrent(limit: 4)) { dependency, version -> SignalProducer<(Dependency, PinnedVersion), CarthageError> in
						switch dependency {
						case .git, .gitHub:
							guard options.useBinaries else {
								return .empty
							}
							return self.installBinaries(for: dependency, pinnedVersion: version, toolchain: options.toolchain)
								.filterMap { installed -> (Dependency, PinnedVersion)? in
									return installed ? (dependency, version) : nil
								}
						case let .binary(binary):
							return self.installBinariesForBinaryProject(binary: binary, pinnedVersion: version, projectName: dependency.name, toolchain: options.toolchain)
								.then(.init(value: (dependency, version)))
						}
					}
					.flatMap(.merge) { dependency, version -> SignalProducer<(Dependency, PinnedVersion), CarthageError> in
						// Symlink the build folder of binary downloads for consistency with regular checkouts
						// (even though it's not necessary since binary downloads aren't built by Carthage)
						return self.symlinkBuildPathIfNeeded(for: dependency, version: version)
							.then(.init(value: (dependency, version)))
					}
					.collect()
					.map { installedDependencies -> [(Dependency, PinnedVersion)] in
						// Filters out dependencies that we've downloaded binaries for
						// but preserves the build order
						return dependencies.filter { dependency -> Bool in
							!installedDependencies.contains { $0 == dependency }
						}
					}
					.flatten()
			}
			.flatMap(.concat) { dependency, version -> BuildSchemeProducer in
				let dependencyPath = self.directoryURL.appendingPathComponent(dependency.relativePath, isDirectory: true).path
				if !FileManager.default.fileExists(atPath: dependencyPath) {
					return .empty
				}

				var options = options
				let baseURL = options.derivedDataPath.flatMap(URL.init(string:)) ?? Constants.Dependency.derivedDataURL
				let derivedDataPerXcode = baseURL.appendingPathComponent(self.xcodeVersionDirectory, isDirectory: true)
				let derivedDataPerDependency = derivedDataPerXcode.appendingPathComponent(dependency.name, isDirectory: true)
				let derivedDataVersioned = derivedDataPerDependency.appendingPathComponent(version.commitish, isDirectory: true)
				options.derivedDataPath = derivedDataVersioned.resolvingSymlinksInPath().path

				return self.symlinkBuildPathIfNeeded(for: dependency, version: version)
					.then(build(dependency: dependency, version: version, self.directoryURL, withOptions: options, sdkFilter: sdkFilter))
					.flatMapError { error -> BuildSchemeProducer in
						switch error {
						case .noSharedFrameworkSchemes:
							// Log that building the dependency is being skipped,
							// not to error out with `.noSharedFrameworkSchemes`
							// to continue building other dependencies.
							self._projectEventsObserver.send(value: .skippedBuilding(dependency, error.description))

							if options.cacheBuilds {
								// Create a version file for a dependency with no shared schemes
								// so that its cache is not always considered invalid.
								return createVersionFileForCommitish(version.commitish,
																	 dependencyName: dependency.name,
																	 platforms: options.platforms,
																	 buildProducts: [],
																	 rootDirectoryURL: self.directoryURL)
									.then(BuildSchemeProducer.empty)
							}
							return .empty

						default:
							return SignalProducer(error: error)
						}
					}
			}
	}

	private func symlinkBuildPathIfNeeded(for dependency: Dependency, version: PinnedVersion) -> SignalProducer<(), CarthageError> {
		return dependencySet(for: dependency, version: version)
			.flatMap(.merge) { dependencies -> SignalProducer<(), CarthageError> in
				// Don't symlink the build folder if the dependency doesn't have
				// any Carthage dependencies
				if dependencies.isEmpty {
					return .empty
				}
				return symlinkBuildPath(for: dependency, rootDirectoryURL: self.directoryURL)
			}
	}

	/// Determines whether the requirements specified in this project's Cartfile.resolved
	/// are compatible with the versions specified in the Cartfile for each of those projects.
	///
	/// Either emits a value to indicate success or an error.
	public func validate(resolvedCartfile: ResolvedCartfile) -> SignalProducer<(), CarthageError> {
		return SignalProducer(value: resolvedCartfile)
			.flatMap(.concat) { (resolved: ResolvedCartfile) -> SignalProducer<([Dependency: PinnedVersion], CompatibilityInfo.Requirements), CarthageError> in
				let requirements = self.requirementsByDependency(resolvedCartfile: resolved, tryCheckoutDirectory: true)
				return SignalProducer.zip(SignalProducer(value: resolved.dependencies), requirements)
			}
			.flatMap(.concat) { (info: ([Dependency: PinnedVersion], CompatibilityInfo.Requirements)) -> SignalProducer<[CompatibilityInfo], CarthageError> in
				let (dependencies, requirements) = info
				return .init(result: CompatibilityInfo.incompatibilities(for: dependencies, requirements: requirements))
			}
			.flatMap(.concat) { incompatibilities -> SignalProducer<(), CarthageError> in
				return incompatibilities.isEmpty ? .init(value: ()) : .init(error: .invalidResolvedCartfile(incompatibilities))
			}
	}
}

/// Creates symlink between the dependency build folder and the root build folder
///
/// Returns a signal indicating success
private func symlinkBuildPath(for dependency: Dependency, rootDirectoryURL: URL) -> SignalProducer<(), CarthageError> {
	return SignalProducer { () -> Result<(), CarthageError> in
		let rootBinariesURL = rootDirectoryURL.appendingPathComponent(Constants.binariesFolderPath, isDirectory: true).resolvingSymlinksInPath()
		let rawDependencyURL = rootDirectoryURL.appendingPathComponent(dependency.relativePath, isDirectory: true)
		let dependencyURL = rawDependencyURL.resolvingSymlinksInPath()
		let fileManager = FileManager.default

		// Link this dependency's Carthage/Build folder to that of the root
		// project, so it can see all products built already, and so we can
		// automatically drop this dependency's product in the right place.
		let dependencyBinariesURL = dependencyURL.appendingPathComponent(Constants.binariesFolderPath, isDirectory: true)

		let createDirectory = { try fileManager.createDirectory(at: $0, withIntermediateDirectories: true) }
		return Result(at: rootBinariesURL, attempt: createDirectory)
			.flatMap { _ in
				Result(at: dependencyBinariesURL, attempt: fileManager.removeItem(at:))
					.recover(with: Result(at: dependencyBinariesURL.deletingLastPathComponent(), attempt: createDirectory))
			}
			.flatMap { _ in
				Result(at: rawDependencyURL, carthageError: CarthageError.readFailed, attempt: {
						try $0.resourceValues(forKeys: [ .isSymbolicLinkKey ]).isSymbolicLink
					})
					.flatMap { isSymlink in
						Result(at: dependencyBinariesURL, attempt: {
							if isSymlink == true {
								return try fileManager.createSymbolicLink(at: $0, withDestinationURL: rootBinariesURL)
							} else {
								let linkDestinationPath = relativeLinkDestination(for: dependency, subdirectory: Constants.binariesFolderPath)
								return try fileManager.createSymbolicLink(atPath: $0.path, withDestinationPath: linkDestinationPath)
							}
						})
					}
			}
	}
}

/// Constructs a file URL to where the binary corresponding to the given
/// arguments should live.
private func fileURLToCachedBinary(_ dependency: Dependency, _ release: Release, _ asset: Release.Asset) -> URL {
	// ~/Library/Caches/org.carthage.CarthageKit/binaries/ReactiveCocoa/v2.3.1/1234-ReactiveCocoa.framework.zip
	return Constants.Dependency.assetsURL.appendingPathComponent("\(dependency.name)/\(release.tag)/\(asset.id)-\(asset.name)", isDirectory: false)
}

/// Constructs a file URL to where the binary only framework download should be cached
private func fileURLToCachedBinaryDependency(_ dependency: Dependency, _ semanticVersion: Version, _ fileName: String) -> URL {
	// ~/Library/Caches/org.carthage.CarthageKit/binaries/MyBinaryProjectFramework/2.3.1/MyBinaryProject.framework.zip
	return Constants.Dependency.assetsURL.appendingPathComponent("\(dependency.name)/\(semanticVersion)/\(fileName)")
}

/// Caches the downloaded binary at the given URL, moving it to the other URL
/// given.
///
/// Sends the final file URL upon .success.
private func cacheDownloadedBinary(_ downloadURL: URL, toURL cachedURL: URL) -> SignalProducer<URL, CarthageError> {
	return SignalProducer(value: cachedURL)
		.attempt { fileURL in
			Result(at: fileURL.deletingLastPathComponent(), attempt: {
				try FileManager.default.createDirectory(at: $0, withIntermediateDirectories: true)
			})
		}
		.attempt { newDownloadURL in
			// Tries `rename()` system call at first.
			let result = downloadURL.withUnsafeFileSystemRepresentation { old in
				newDownloadURL.withUnsafeFileSystemRepresentation { new in
					rename(old!, new!)
				}
			}
			if result == 0 {
				return .success(())
			}

			if errno != EXDEV {
				return .failure(.taskError(.posixError(errno)))
			}

			// If the “Cross-device link” error occurred, then falls back to
			// `FileManager.moveItem(at:to:)`.
			//
			// See https://github.com/Carthage/Carthage/issues/706 and
			// https://github.com/Carthage/Carthage/issues/711.
			return Result(at: newDownloadURL, attempt: {
				try FileManager.default.moveItem(at: downloadURL, to: $0)
			})
		}
}

/// Sends the URL to each file found in the given directory conforming to the
/// given type identifier. If no type identifier is provided, all files are sent.
private func filesInDirectory(_ directoryURL: URL, _ typeIdentifier: String? = nil) -> SignalProducer<URL, CarthageError> {
	let producer = FileManager.default.reactive
		.enumerator(at: directoryURL, includingPropertiesForKeys: [ .typeIdentifierKey ], options: [ .skipsHiddenFiles, .skipsPackageDescendants ], catchErrors: true)
		.map { _, url in url }
	if let typeIdentifier = typeIdentifier {
		return producer
			.filter { url in
				return url.typeIdentifier
					.analysis(ifSuccess: { identifier in
						return UTTypeConformsTo(identifier as CFString, typeIdentifier as CFString)
					}, ifFailure: { _ in false })
			}
	} else {
		return producer
	}
}

/// Sends the platform specified in the given Info.plist.
func platformForFramework(_ frameworkURL: URL) -> SignalProducer<Platform, CarthageError> {
	return SignalProducer(value: frameworkURL)
		// Neither DTPlatformName nor CFBundleSupportedPlatforms can not be used
		// because Xcode 6 and below do not include either in macOS frameworks.
		.attemptMap { url -> Result<String, CarthageError> in
			let bundle = Bundle(url: url)

			func readFailed(_ message: String) -> CarthageError {
				let error = Result<(), NSError>.error(message)
				return .readFailed(frameworkURL, error)
			}

			func sdkNameFromExecutable() -> String? {
				guard let executableURL = bundle?.executableURL else {
					return nil
				}

				let task = Task("/usr/bin/xcrun", arguments: ["otool", "-lv", executableURL.path])

				let sdkName: String? = task.launch(standardInput: nil)
					.ignoreTaskData()
					.map { String(data: $0, encoding: .utf8) ?? "" }
					.filter { !$0.isEmpty }
					.flatMap(.merge) { (output: String) -> SignalProducer<String, NoError> in
						output.linesProducer
					}
					.filter { $0.contains("LC_VERSION") }
					.take(last: 1)
					.map { lcVersionLine -> String? in
						let sdkString = lcVersionLine.split(separator: "_")
							.last
							.flatMap(String.init)
							.flatMap { $0.lowercased() }

						return sdkString
					}
					.skipNil()
					.single()?
					.value

				return sdkName
			}

			// Try to read what platfrom this binary is for. Attempt in order:
			// 1. Read `DTSDKName` from Info.plist.
			//  Some users are reporting that static frameworks don't have this key in the .plist,
			//  so we fall back and check the binary of the executable itself.
			// 2. Read the LC_VERSION_<PLATFORM> from the framework's binary executable file

			if let sdkNameFromBundle = bundle?.object(forInfoDictionaryKey: "DTSDKName") as? String {
				return .success(sdkNameFromBundle)
			} else if let sdkNameFromExecutable = sdkNameFromExecutable() {
				return .success(sdkNameFromExecutable)
			} else {
				return .failure(readFailed("could not determine platform neither from DTSDKName key in plist nor from the framework's executable"))
			}
		}
		// Thus, the SDK name must be trimmed to match the platform name, e.g.
		// macosx10.10 -> macosx
		.map { sdkName in sdkName.trimmingCharacters(in: CharacterSet.letters.inverted) }
		.attemptMap { platform in SDK.from(string: platform).map { $0.platform } }
}

/// Sends the URL to each framework bundle found in the given directory.
internal func frameworksInDirectory(_ directoryURL: URL) -> SignalProducer<URL, CarthageError> {
	return filesInDirectory(directoryURL, kUTTypeFramework as String)
		.filter { !$0.pathComponents.contains("__MACOSX") }
		.filter { url in
			// Skip nested frameworks
			let frameworksInURL = url.pathComponents.filter { pathComponent in
				return (pathComponent as NSString).pathExtension == "framework"
			}
			return frameworksInURL.count == 1
		}.filter { url in
			// For reasons of speed and the fact that CLI-output structures can change,
			// first try the safer method of reading the ‘Info.plist’ from the Framework’s bundle.
			let bundle = Bundle(url: url)
			let packageType: PackageType? = bundle?.packageType

			switch packageType {
			case .framework?, .bundle?:
				return true
			default:
				// In case no Info.plist exists check the Mach-O fileType
				guard let executableURL = bundle?.executableURL else {
					return false
				}

				return MachHeader.headers(forMachOFileAtUrl: executableURL)
					.filter { MachHeader.carthageSupportedFileTypes.contains($0.fileType) }
					.reduce(into: Set<UInt32>()) { $0.insert($1.fileType); return }
					.map { $0.count == 1 }
					.single()?
					.value ?? false
			}
	}
}

/// Sends the URL to each dSYM found in the given directory
internal func dSYMsInDirectory(_ directoryURL: URL) -> SignalProducer<URL, CarthageError> {
	return filesInDirectory(directoryURL, "com.apple.xcode.dsym")
}

/// Sends the URL of the dSYM whose UUIDs match those of the given framework, or
/// errors if there was an error parsing a dSYM contained within the directory.
private func dSYMForFramework(_ frameworkURL: URL, inDirectoryURL directoryURL: URL) -> SignalProducer<URL, CarthageError> {
	return UUIDsForFramework(frameworkURL)
		.flatMap(.concat) { (frameworkUUIDs: Set<UUID>) in
			return dSYMsInDirectory(directoryURL)
				.flatMap(.merge) { dSYMURL in
					return UUIDsForDSYM(dSYMURL)
						.filter { (dSYMUUIDs: Set<UUID>) in
							return dSYMUUIDs == frameworkUUIDs
						}
						.map { _ in dSYMURL }
				}
		}
		.take(first: 1)
}

/// Sends the URL to each bcsymbolmap found in the given directory.
internal func BCSymbolMapsInDirectory(_ directoryURL: URL) -> SignalProducer<URL, CarthageError> {
	return filesInDirectory(directoryURL)
		.filter { url in url.pathExtension == "bcsymbolmap" }
}

/// Sends the URLs of the bcsymbolmap files that match the given framework and are
/// located somewhere within the given directory.
private func BCSymbolMapsForFramework(_ frameworkURL: URL, inDirectoryURL directoryURL: URL) -> SignalProducer<URL, CarthageError> {
	return UUIDsForFramework(frameworkURL)
		.flatMap(.merge) { uuids -> SignalProducer<URL, CarthageError> in
			if uuids.isEmpty {
				return .empty
			}
			func filterUUIDs(_ signal: Signal<URL, CarthageError>) -> Signal<URL, CarthageError> {
				var remainingUUIDs = uuids
				let count = remainingUUIDs.count
				return signal
					.filter { fileURL in
						let basename = fileURL.deletingPathExtension().lastPathComponent
						if let fileUUID = UUID(uuidString: basename) {
							return remainingUUIDs.remove(fileUUID) != nil
						} else {
							return false
						}
					}
					.take(first: count)
			}
			return BCSymbolMapsInDirectory(directoryURL)
				.lift(filterUUIDs)
		}
}

/// Returns the file URL at which the given project's repository will be
/// located.
private func repositoryFileURL(for dependency: Dependency, baseURL: URL = Constants.Dependency.repositoriesURL) -> URL {
	return baseURL.appendingPathComponent(dependency.name, isDirectory: true)
}

/// Returns the string representing a relative path from a dependency back to the root
internal func relativeLinkDestination(for dependency: Dependency, subdirectory: String) -> String {
	let dependencySubdirectoryPath = (dependency.relativePath as NSString).appendingPathComponent(subdirectory)
	let componentsForGettingTheHellOutOfThisRelativePath = Array(repeating: "..", count: (dependencySubdirectoryPath as NSString).pathComponents.count - 1)

	// Directs a link from, e.g., /Carthage/Checkouts/ReactiveCocoa/Carthage/Build to /Carthage/Build
	let linkDestinationPath = componentsForGettingTheHellOutOfThisRelativePath.reduce(subdirectory) { trailingPath, pathComponent in
		return (pathComponent as NSString).appendingPathComponent(trailingPath)
	}

	return linkDestinationPath
}

/// Clones the given project to the given destination URL (defaults to the global
/// repositories folder), or fetches inside it if it has already been cloned.
/// Optionally takes a commitish to check for prior to fetching.
///
/// Returns a signal which will send the operation type once started, and
/// the URL to where the repository's folder will exist on disk, then complete
/// when the operation completes.
public func cloneOrFetch(
	dependency: Dependency,
	preferHTTPS: Bool,
	destinationURL: URL = Constants.Dependency.repositoriesURL,
	commitish: String? = nil
) -> SignalProducer<(ProjectEvent?, URL), CarthageError> {
	let fileManager = FileManager.default
	let repositoryURL = repositoryFileURL(for: dependency, baseURL: destinationURL)

	return SignalProducer {
			Result(at: destinationURL, attempt: {
				try fileManager.createDirectory(at: $0, withIntermediateDirectories: true)
				return dependency.gitURL(preferHTTPS: preferHTTPS)!
			})
		}
		.flatMap(.merge) { (remoteURL: GitURL) -> SignalProducer<(ProjectEvent?, URL), CarthageError> in
			return isGitRepository(repositoryURL)
				.flatMap(.merge) { isRepository -> SignalProducer<(ProjectEvent?, URL), CarthageError> in
					if isRepository {
						let fetchProducer: () -> SignalProducer<(ProjectEvent?, URL), CarthageError> = {
							guard FetchCache.needsFetch(forURL: remoteURL) else {
								return SignalProducer(value: (nil, repositoryURL))
							}

							return SignalProducer(value: (.fetching(dependency), repositoryURL))
								.concat(
									fetchRepository(repositoryURL, remoteURL: remoteURL, refspec: "+refs/heads/*:refs/heads/*")
										.then(SignalProducer<(ProjectEvent?, URL), CarthageError>.empty)
								)
						}

						// If we've already cloned the repo, check for the revision, possibly skipping an unnecessary fetch
						if let commitish = commitish {
							return SignalProducer.zip(
									branchExistsInRepository(repositoryURL, pattern: commitish),
									commitExistsInRepository(repositoryURL, revision: commitish)
								)
								.flatMap(.concat) { branchExists, commitExists -> SignalProducer<(ProjectEvent?, URL), CarthageError> in
									// If the given commitish is a branch, we should fetch.
									if branchExists || !commitExists {
										return fetchProducer()
									} else {
										return SignalProducer(value: (nil, repositoryURL))
									}
								}
						} else {
							return fetchProducer()
						}
					} else {
						// Either the directory didn't exist or it did but wasn't a git repository
						// (Could happen if the process is killed during a previous directory creation)
						// So we remove it, then clone
						_ = try? fileManager.removeItem(at: repositoryURL)
						return SignalProducer(value: (.cloning(dependency), repositoryURL))
							.concat(
								cloneRepository(remoteURL, repositoryURL)
									.then(SignalProducer<(ProjectEvent?, URL), CarthageError>.empty)
							)
					}
				}
		}
}

// Diagnostic methods to be able to diagnose problems with the resolver with dependencies
// which cannot be tested 'live', e.g. for private repositories
extension Project {
<<<<<<< HEAD
	// Function which outputs all possible dependencies and versions of those dependencies to the repository specified
    public func storeDependencies(to repository: LocalRepository, ignoreErrors: Bool = false, dependencyMappings: [Dependency: Dependency]? = nil, eventObserver: ((DiagnosticResolverEvent) -> Void)? = nil) -> SignalProducer<(Cartfile, ResolvedCartfile?), CarthageError> {
		let resolver = DiagnosticResolver(
=======

	/// Stores all possible dependencies and versions of those dependencies in the specified local dependency store.
	///
	/// If ignoreErrors is true, failure for retrieving some of the transitive dependencies or their versions will not be fatal,
	/// rather an empty collection is assumed.
	///
	/// Dependency mappings are used to anonymize dependencies to avoid disclosure of possible sensitive information.
	/// Use key=source dependency and value=target dependency
	///
	/// Specify an event observer to be notified by events of the DependencyCrawler.
	///
	/// Upon success this method returns the mapped Cartfile and optionally ResolvedCartfile.
	public func storeDependencies(to store: LocalDependencyStore,
								  ignoreErrors: Bool = false,
								  dependencyMappings: [Dependency: Dependency]? = nil,
								  eventObserver: ((DependencyCrawlerEvent) -> Void)? = nil) -> SignalProducer<(Cartfile, ResolvedCartfile?), CarthageError> {
		let crawler = DependencyCrawler(
>>>>>>> 3aedb52f
			versionsForDependency: versions(for:),
			dependenciesForDependency: dependencies(for:version:),
			resolvedGitReference: resolvedGitReference,
			store: store,
			mappings: dependencyMappings,
			ignoreErrors: ignoreErrors
		)

		if let observer = eventObserver {
			crawler.events.observeValues(observer)
		}

		let resolvedCartfile: SignalProducer<ResolvedCartfile?, CarthageError> = loadResolvedCartfile()
			.map(Optional.init)
			.flatMapError { _ in .init(value: nil) }

		return SignalProducer
			.zip(loadCombinedCartfile(), resolvedCartfile)
<<<<<<< HEAD
            .flatMap(.merge) { cartfile, resolvedCartfile -> SignalProducer<(Cartfile, ResolvedCartfile?), CarthageError> in
				_ = resolver.resolve(
					dependencies: cartfile.dependencies,
					lastResolved: resolvedCartfile?.dependencies,
					dependenciesToUpdate: nil
				)

                let mappedDependencies: [Dependency: VersionSpecifier] = Dictionary(uniqueKeysWithValues: cartfile.dependencies.map { dependency, versionSpecifier -> (Dependency, VersionSpecifier) in
=======
			.flatMap(.merge) { cartfile, resolvedCartfile -> SignalProducer<(Cartfile, ResolvedCartfile?), CarthageError> in
				let result = crawler.traverse(dependencies: cartfile.dependencies)

				if case .failure(let carthageError) = result {
					return SignalProducer(error: carthageError)
				}

				let mappedDependencies: [Dependency: VersionSpecifier] = Dictionary(uniqueKeysWithValues: cartfile.dependencies.map { dependency, versionSpecifier -> (Dependency, VersionSpecifier) in
>>>>>>> 3aedb52f
					let mappedDependency = dependencyMappings?[dependency] ?? dependency
					return (mappedDependency, versionSpecifier)
				})

<<<<<<< HEAD
                let mappedResolvedDependencies: [Dependency: PinnedVersion]? = resolvedCartfile.map {
                    Dictionary(uniqueKeysWithValues: $0.dependencies.map { dependency, pinnedVersion -> (Dependency, PinnedVersion) in
                        let mappedDependency = dependencyMappings?[dependency] ?? dependency
                        return (mappedDependency, pinnedVersion)
                    })
                }

				let mappedCartfile = Cartfile(dependencies: mappedDependencies)
                let mappedResolvedCartfile = mappedResolvedDependencies.map{ ResolvedCartfile(dependencies: $0) }
=======
				let mappedResolvedDependencies: [Dependency: PinnedVersion]? = resolvedCartfile.map {
					Dictionary(uniqueKeysWithValues: $0.dependencies.map { dependency, pinnedVersion -> (Dependency, PinnedVersion) in
						let mappedDependency = dependencyMappings?[dependency] ?? dependency
						return (mappedDependency, pinnedVersion)
					})
				}

				let mappedCartfile = Cartfile(dependencies: mappedDependencies)
				let mappedResolvedCartfile = mappedResolvedDependencies.map { ResolvedCartfile(dependencies: $0) }
>>>>>>> 3aedb52f
				return SignalProducer(value: (mappedCartfile, mappedResolvedCartfile))
		}
	}

	/// Updates dependencies by using the specified local dependency store instead of 'live' lookup for dependencies and their versions
	/// Returns a signal with the resulting ResolvedCartfile upon success or a CarthageError upon failure.
	public func resolveUpdatedDependencies(
		from store: LocalDependencyStore,
		resolverType: ResolverProtocol.Type,
		dependenciesToUpdate: [String]? = nil) -> SignalProducer<ResolvedCartfile, CarthageError> {
		let resolver = resolverType.init(
			versionsForDependency: store.versions(for:),
			dependenciesForDependency: store.dependencies(for:version:),
			resolvedGitReference: store.resolvedGitReference
		)

		return updatedResolvedCartfile(dependenciesToUpdate, resolver: resolver)
	}
}<|MERGE_RESOLUTION|>--- conflicted
+++ resolved
@@ -1542,11 +1542,6 @@
 // Diagnostic methods to be able to diagnose problems with the resolver with dependencies
 // which cannot be tested 'live', e.g. for private repositories
 extension Project {
-<<<<<<< HEAD
-	// Function which outputs all possible dependencies and versions of those dependencies to the repository specified
-    public func storeDependencies(to repository: LocalRepository, ignoreErrors: Bool = false, dependencyMappings: [Dependency: Dependency]? = nil, eventObserver: ((DiagnosticResolverEvent) -> Void)? = nil) -> SignalProducer<(Cartfile, ResolvedCartfile?), CarthageError> {
-		let resolver = DiagnosticResolver(
-=======
 
 	/// Stores all possible dependencies and versions of those dependencies in the specified local dependency store.
 	///
@@ -1564,7 +1559,6 @@
 								  dependencyMappings: [Dependency: Dependency]? = nil,
 								  eventObserver: ((DependencyCrawlerEvent) -> Void)? = nil) -> SignalProducer<(Cartfile, ResolvedCartfile?), CarthageError> {
 		let crawler = DependencyCrawler(
->>>>>>> 3aedb52f
 			versionsForDependency: versions(for:),
 			dependenciesForDependency: dependencies(for:version:),
 			resolvedGitReference: resolvedGitReference,
@@ -1583,16 +1577,6 @@
 
 		return SignalProducer
 			.zip(loadCombinedCartfile(), resolvedCartfile)
-<<<<<<< HEAD
-            .flatMap(.merge) { cartfile, resolvedCartfile -> SignalProducer<(Cartfile, ResolvedCartfile?), CarthageError> in
-				_ = resolver.resolve(
-					dependencies: cartfile.dependencies,
-					lastResolved: resolvedCartfile?.dependencies,
-					dependenciesToUpdate: nil
-				)
-
-                let mappedDependencies: [Dependency: VersionSpecifier] = Dictionary(uniqueKeysWithValues: cartfile.dependencies.map { dependency, versionSpecifier -> (Dependency, VersionSpecifier) in
-=======
 			.flatMap(.merge) { cartfile, resolvedCartfile -> SignalProducer<(Cartfile, ResolvedCartfile?), CarthageError> in
 				let result = crawler.traverse(dependencies: cartfile.dependencies)
 
@@ -1601,22 +1585,10 @@
 				}
 
 				let mappedDependencies: [Dependency: VersionSpecifier] = Dictionary(uniqueKeysWithValues: cartfile.dependencies.map { dependency, versionSpecifier -> (Dependency, VersionSpecifier) in
->>>>>>> 3aedb52f
 					let mappedDependency = dependencyMappings?[dependency] ?? dependency
 					return (mappedDependency, versionSpecifier)
 				})
 
-<<<<<<< HEAD
-                let mappedResolvedDependencies: [Dependency: PinnedVersion]? = resolvedCartfile.map {
-                    Dictionary(uniqueKeysWithValues: $0.dependencies.map { dependency, pinnedVersion -> (Dependency, PinnedVersion) in
-                        let mappedDependency = dependencyMappings?[dependency] ?? dependency
-                        return (mappedDependency, pinnedVersion)
-                    })
-                }
-
-				let mappedCartfile = Cartfile(dependencies: mappedDependencies)
-                let mappedResolvedCartfile = mappedResolvedDependencies.map{ ResolvedCartfile(dependencies: $0) }
-=======
 				let mappedResolvedDependencies: [Dependency: PinnedVersion]? = resolvedCartfile.map {
 					Dictionary(uniqueKeysWithValues: $0.dependencies.map { dependency, pinnedVersion -> (Dependency, PinnedVersion) in
 						let mappedDependency = dependencyMappings?[dependency] ?? dependency
@@ -1626,7 +1598,6 @@
 
 				let mappedCartfile = Cartfile(dependencies: mappedDependencies)
 				let mappedResolvedCartfile = mappedResolvedDependencies.map { ResolvedCartfile(dependencies: $0) }
->>>>>>> 3aedb52f
 				return SignalProducer(value: (mappedCartfile, mappedResolvedCartfile))
 		}
 	}
