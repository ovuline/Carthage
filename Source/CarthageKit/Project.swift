--- conflicted
+++ resolved
@@ -748,14 +748,10 @@
 				return self.buildOrderForResolvedCartfile(resolvedCartfile, dependenciesToInclude: dependenciesToBuild)
 			}
 			.flatMap(.concat) { dependency -> SignalProducer<BuildSchemeProducer, CarthageError> in
-<<<<<<< HEAD
 				let project = dependency.project
 				let version = dependency.version.commitish
 
-				let dependencyPath = self.directoryURL.appendingPathComponent(project.relativePath, isDirectory: true).path!
-=======
-				let dependencyPath = self.directoryURL.appendingPathComponent(dependency.project.relativePath, isDirectory: true).carthage_path
->>>>>>> 10bc2feb
+				let dependencyPath = self.directoryURL.appendingPathComponent(project.relativePath, isDirectory: true).carthage_path
 				if !FileManager.`default`.fileExists(atPath: dependencyPath) {
 					return .empty
 				}
