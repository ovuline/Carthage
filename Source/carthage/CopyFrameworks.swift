import CarthageKit
import Commandant
import Foundation
import Result
import ReactiveSwift
import Curry

/// Type that encapsulates the configuration and evaluation of the `copy-frameworks` subcommand.
public struct CopyFrameworksCommand: CommandProtocol {
<<<<<<< HEAD
    public let verb = "copy-frameworks"
    public let function = "In a Run Script build phase, copies each framework specified by a SCRIPT_INPUT_FILE and/or SCRIPT_INPUT_FILE_LIST environment variables into the built app bundle"

    public func run(_ options: NoOptions<CarthageError>) -> Result<(), CarthageError> {
        do {
            let frameworksFolder: URL = try self.frameworksFolder().get()
            let validArchitectures: [String] = try self.validArchitectures().get()
            let codeSigningIdentity: String? = try self.codeSigningIdentity().get()
            let shouldStripDebugSymbols: Bool = self.shouldStripDebugSymbols()
            let shouldCopyBCSymbolMap: Bool = self.buildActionIsArchiveOrInstall()
            let symbolsFolder: URL = try self.appropriateDestinationFolder().get()

            let waitHandler: (URL) -> Void = { url in
                carthage.println("Waiting for lock on url: \(url)")
            }

            return inputFiles()
                .flatMap(.merge) { frameworkURL -> SignalProducer<FrameworkEvent, CarthageError> in
                    return CopyFramework.copyFramework(frameworkURL: frameworkURL, frameworksFolder: frameworksFolder, symbolsFolder: symbolsFolder, validArchitectures: validArchitectures, codeSigningIdentity: codeSigningIdentity, shouldStripDebugSymbols: shouldStripDebugSymbols, shouldCopyBCSymbolMap: shouldCopyBCSymbolMap, waitHandler: waitHandler)
                        // Copy as many frameworks as possible in parallel.
                        .start(on: QueueScheduler(name: "org.carthage.CarthageKit.CopyFrameworks.copy"))
                }
                .on(value: { (event) in
                    switch event {
                    case .copied(let frameworkName):
                        carthage.println("Copied \(frameworkName)")
                    case .ignored(let frameworkName):
                        carthage.println("warning: Ignoring \(frameworkName) because it does not support the current architecture\n")
                    }
                })
                .waitOnCommand()
        } catch let carthageError as CarthageError {
            return .failure(carthageError)
        } catch {
            return .failure(.internalError(description: error.localizedDescription))
        }
    }
    
    private func codeSigningIdentity() -> Result<String?, CarthageError> {
        return Result<Bool, CarthageError>(codeSigningAllowed())
            .flatMap { (codeSigningAllowed: Bool) -> Result<String?, CarthageError> in
                guard codeSigningAllowed == true else { return .success(nil) }
                
                return Environment.getVariable("EXPANDED_CODE_SIGN_IDENTITY")
                    .map { $0.isEmpty ? nil : $0 }
                    .flatMapError {
                        // See https://github.com/Carthage/Carthage/issues/2472#issuecomment-395134166 regarding Xcode 10 betas
                        // … or potentially non-beta Xcode releases of major version 10 or later.
                        
                        switch Environment.getVariable("XCODE_PRODUCT_BUILD_VERSION") {
                        case .success:
                            // See the above issue.
                            return .success(nil)
                        case .failure:
                            // For users calling `carthage copy-frameworks` outside of Xcode (admittedly,
                            // a small fraction), this error is worthwhile in being a signpost in what’s
                            // necessary to add to achieve (for what most is the goal) of ensuring
                            // that code signing happens.
                            return .failure($0)
                        }
                }
        }
    }
    
    private func codeSigningAllowed() -> Bool {
        return Environment.getVariable("CODE_SIGNING_ALLOWED")
            .map { $0 == "YES" }.value ?? false
    }
    
    private func shouldStripDebugSymbols() -> Bool {
        return Environment.getVariable("COPY_PHASE_STRIP")
            .map { $0 == "YES" }.value ?? false
    }
    
    // The fix for https://github.com/Carthage/Carthage/issues/1259
    private func appropriateDestinationFolder() -> Result<URL, CarthageError> {
        if buildActionIsArchiveOrInstall() {
            return builtProductsFolder()
        } else {
            return targetBuildFolder()
        }
    }
    
    private func builtProductsFolder() -> Result<URL, CarthageError> {
        return Environment.getVariable("BUILT_PRODUCTS_DIR")
            .map { URL(fileURLWithPath: $0, isDirectory: true) }
    }
    
    private func targetBuildFolder() -> Result<URL, CarthageError> {
        return Environment.getVariable("TARGET_BUILD_DIR")
            .map { URL(fileURLWithPath: $0, isDirectory: true) }
    }
    
    private func frameworksFolder() -> Result<URL, CarthageError> {
        return appropriateDestinationFolder()
            .flatMap { url -> Result<URL, CarthageError> in
                Environment.getVariable("FRAMEWORKS_FOLDER_PATH")
                    .map { url.appendingPathComponent($0, isDirectory: true) }
        }
    }
    
    private func validArchitectures() -> Result<[String], CarthageError> {
        return Environment.getVariable("VALID_ARCHS").map { architectures -> [String] in
            return architectures.components(separatedBy: " ")
        }
    }
    
    private func buildActionIsArchiveOrInstall() -> Bool {
        // archives use ACTION=install
        return Environment.getVariable("ACTION").value == "install"
    }
    
    private func inputFiles() -> SignalProducer<URL, CarthageError> {
        return SignalProducer(values: scriptInputFiles(), scriptInputFileLists())
            .flatten(.merge)
            .uniqueValues()
            .map { URL(fileURLWithPath: $0) }
    }
    
    private func scriptInputFiles() -> SignalProducer<String, CarthageError> {
        switch Environment.getVariable("SCRIPT_INPUT_FILE_COUNT") {
        case .success(let count):
            if let count = Int(count) {
                return SignalProducer<Int, CarthageError>(0..<count).attemptMap { Environment.getVariable("SCRIPT_INPUT_FILE_\($0)") }
            } else {
                return SignalProducer(error: .invalidArgument(description: "SCRIPT_INPUT_FILE_COUNT did not specify a number"))
            }
        case .failure:
            return .empty
        }
    }
    
    private func scriptInputFileLists() -> SignalProducer<String, CarthageError> {
        switch Environment.getVariable("SCRIPT_INPUT_FILE_LIST_COUNT") {
        case .success(let count):
            if let count = Int(count) {
                return SignalProducer<Int, CarthageError>(0..<count)
                    .attemptMap { Environment.getVariable("SCRIPT_INPUT_FILE_LIST_\($0)") }
                    .flatMap(.merge) { fileList -> SignalProducer<String, CarthageError> in
                        let fileListURL = URL(fileURLWithPath: fileList, isDirectory: true)
                        return SignalProducer<String, NSError>(result: Result(catching: { try String(contentsOfFile: fileList) }))
                            .mapError { CarthageError.readFailed(fileListURL, $0) }
                    }
                    .map { $0.split(separator: "\n").map(String.init) }
                    .flatMap(.merge) { SignalProducer($0) }
            } else {
                return SignalProducer(error: .invalidArgument(description: "SCRIPT_INPUT_FILE_LIST_COUNT did not specify a number"))
            }
        case .failure:
            return .empty
        }
    }
=======
    public struct Options: OptionsProtocol {
        public let automatic: Bool
        public let useFrameworkSearchPaths: Bool
        public let isVerbose: Bool
        
        public static func evaluate(_ mode: CommandMode) -> Result<Options, CommandantError<CarthageError>> {
            return curry(self.init)
                <*> mode <| Option(key: "auto", defaultValue: false, usage: "infers and copies linked frameworks automatically")
                <*> mode <| Option(key: "use-framework-search-paths", defaultValue: false, usage: "uses FRAMEWORK_SEARCH_PATHS environment variable to copy the linked frameworks with paths order preservation (i.e. first occurrence wins).\nTakes effect only when `--auto` argument is being passed")
                <*> mode <| Option(key: "verbose", defaultValue: false, usage: "print automatically copied frameworks and paths")
        }
    }
    
	public let verb = "copy-frameworks"
	public let function = "In a Run Script build phase, copies each framework specified by a SCRIPT_INPUT_FILE and/or SCRIPT_INPUT_FILE_LIST environment variables into the built app bundle"
    
	public func run(_ options: Options) -> Result<(), CarthageError> {
		return inputFiles(options)
			.flatMap(.merge) { frameworkPath -> SignalProducer<(), CarthageError> in
				let frameworkName = (frameworkPath as NSString).lastPathComponent

				let source = Result(
					URL(fileURLWithPath: frameworkPath, isDirectory: true),
					failWith: CarthageError.invalidArgument(
						description: "Could not find framework \"\(frameworkName)\" at path \(frameworkPath). "
							+ "Ensure that the given path is appropriately entered and that your \"Input Files\" and \"Input File Lists\" have been entered correctly."
					)
				)
				let target = frameworksFolder().map { $0.appendingPathComponent(frameworkName, isDirectory: true) }

				return SignalProducer.combineLatest(SignalProducer(result: source), SignalProducer(result: target), SignalProducer(result: validArchitectures()))
					.flatMap(.merge) { source, target, validArchitectures -> SignalProducer<(), CarthageError> in
						return shouldIgnoreFramework(source, validArchitectures: validArchitectures)
							.flatMap(.concat) { shouldIgnore -> SignalProducer<(), CarthageError> in
								if shouldIgnore {
									carthage.println("warning: Ignoring \(frameworkName) because it does not support the current architecture\n")
									return .empty
								} else {
                                    // We don't want to copy outdated frameworks. i.e. such frameworks that are being modified
                                    // earlier that existing products at the `target` URL.
                                    // This typically indicates that we're copying a wrong framework. This may
                                    // be result of the `options.useFrameworkSearchPaths == true` when Carthage will try
                                    // to copy all of the linked frameworks that are available at the FRAMEWORK_SEARCH_PATHS,
                                    // while those frameworks already copied by 'Embed Frameworks' phase for example.
                                    // Also we don't want to force new behaviour of skipping outdated and enabling it only
                                    // for automatic option.
                                    let skipIfOutdated = options.automatic
									let copyFrameworks = copyFramework(
                                        source,
                                        target: target,
                                        skipIfOutdated: skipIfOutdated,
                                        validArchitectures: validArchitectures
                                    )
									let copydSYMs = copyDebugSymbolsForFramework(source, validArchitectures: validArchitectures)
									return SignalProducer.combineLatest(copyFrameworks, copydSYMs)
										.then(SignalProducer<(), CarthageError>.empty)
								}
							}
					}
					// Copy as many frameworks as possible in parallel.
					.start(on: QueueScheduler(name: "org.carthage.CarthageKit.CopyFrameworks.copy"))
			}
			.waitOnCommand()
	}
}

private func copyFramework(_ source: URL, target: URL, skipIfOutdated: Bool, validArchitectures: [String]) -> SignalProducer<(), CarthageError> {
    return SignalProducer.combineLatest(copyProduct(source, target, skipIfOutdated: skipIfOutdated), codeSigningIdentity())
		.flatMap(.merge) { url, codesigningIdentity -> SignalProducer<(), CarthageError> in
			let strip = stripFramework(
				url,
				keepingArchitectures: validArchitectures,
				strippingDebugSymbols: shouldStripDebugSymbols(),
				codesigningIdentity: codesigningIdentity
			)
			if buildActionIsArchiveOrInstall() {
				return strip
					.then(copyBCSymbolMapsForFramework(url, fromDirectory: source.deletingLastPathComponent()))
					.then(SignalProducer<(), CarthageError>.empty)
			} else {
				return strip
			}
		}
}

private func shouldIgnoreFramework(_ framework: URL, validArchitectures: [String]) -> SignalProducer<Bool, CarthageError> {
	return architecturesInPackage(framework)
		.collect()
		.map { architectures in
			// Return all the architectures, present in the framework, that are valid.
			validArchitectures.filter(architectures.contains)
		}
		.map { remainingArchitectures in
			// If removing the useless architectures results in an empty fat file, 
			// wat means that the framework does not have a binary for the given architecture, ignore the framework.
			remainingArchitectures.isEmpty
		}
}

private func copyDebugSymbolsForFramework(_ source: URL, validArchitectures: [String]) -> SignalProducer<(), CarthageError> {
	return SignalProducer(result: appropriateDestinationFolder())
		.flatMap(.merge) { destinationURL in
			return SignalProducer(value: source)
				.map { $0.appendingPathExtension("dSYM") }
				.copyFileURLsIntoDirectory(destinationURL)
				.flatMap(.merge) { dSYMURL in
					return stripDSYM(dSYMURL, keepingArchitectures: validArchitectures)
				}
		}
}

private func copyBCSymbolMapsForFramework(_ frameworkURL: URL, fromDirectory directoryURL: URL) -> SignalProducer<URL, CarthageError> {
	// This should be called only when `buildActionIsArchiveOrInstall()` is true.
	return SignalProducer(result: builtProductsFolder())
		.flatMap(.merge) { builtProductsURL in
			return BCSymbolMapsForFramework(frameworkURL)
				.map { url in directoryURL.appendingPathComponent(url.lastPathComponent, isDirectory: false) }
				.copyFileURLsIntoDirectory(builtProductsURL)
		}
}

private func codeSigningIdentity() -> SignalProducer<String?, CarthageError> {
	return SignalProducer(codeSigningAllowed)
		.attemptMap { codeSigningAllowed in
			guard codeSigningAllowed == true else { return .success(nil) }

			return getEnvironmentVariable("EXPANDED_CODE_SIGN_IDENTITY")
				.map { $0.isEmpty ? nil : $0 }
				.flatMapError {
					// See https://github.com/Carthage/Carthage/issues/2472#issuecomment-395134166 regarding Xcode 10 betas
					// … or potentially non-beta Xcode releases of major version 10 or later.

					switch getEnvironmentVariable("XCODE_PRODUCT_BUILD_VERSION") {
					case .success:
						// See the above issue.
						return .success(nil)
					case .failure:
						// For users calling `carthage copy-frameworks` outside of Xcode (admittedly,
						// a small fraction), this error is worthwhile in being a signpost in what’s
						// necessary to add to achieve (for what most is the goal) of ensuring
						// that code signing happens.
						return .failure($0)
					}
				}
		}
}

private func codeSigningAllowed() -> Bool {
	return getEnvironmentVariable("CODE_SIGNING_ALLOWED")
		.map { $0 == "YES" }.value ?? false
}

private func shouldStripDebugSymbols() -> Bool {
	return getEnvironmentVariable("COPY_PHASE_STRIP")
		.map { $0 == "YES" }.value ?? false
}

// The fix for https://github.com/Carthage/Carthage/issues/1259
private func appropriateDestinationFolder() -> Result<URL, CarthageError> {
	if buildActionIsArchiveOrInstall() {
		return builtProductsFolder()
	} else {
		return targetBuildFolder()
	}
}

private func builtProductsFolder() -> Result<URL, CarthageError> {
	return getEnvironmentVariable("BUILT_PRODUCTS_DIR")
		.map { URL(fileURLWithPath: $0, isDirectory: true) }
}

private func targetBuildFolder() -> Result<URL, CarthageError> {
	return getEnvironmentVariable("TARGET_BUILD_DIR")
		.map { URL(fileURLWithPath: $0, isDirectory: true) }
}

private func executablePath() -> Result<URL, CarthageError> {
    return appropriateDestinationFolder().flatMap { url in
        return getEnvironmentVariable("EXECUTABLE_PATH").map { path in
            return url.appendingPathComponent(path)
        }
    }
}

private func frameworksFolder() -> Result<URL, CarthageError> {
	return appropriateDestinationFolder()
		.flatMap { url -> Result<URL, CarthageError> in
			getEnvironmentVariable("FRAMEWORKS_FOLDER_PATH")
				.map { url.appendingPathComponent($0, isDirectory: true) }
		}
}

private func frameworkSearchPaths() -> Result<[URL], CarthageError> {
    return appropriateDestinationFolder().flatMap { url in
        return getEnvironmentVariable("FRAMEWORK_SEARCH_PATHS").map { rawFrameworkSearchPaths -> [URL] in
            return InputFilesInferrer.frameworkSearchPaths(from: rawFrameworkSearchPaths)
        }
    }
}

private func projectDirectory() -> Result<URL, CarthageError> {
    return getEnvironmentVariable("PROJECT_FILE_PATH")
        .map { URL(fileURLWithPath: $0, isDirectory: false).deletingLastPathComponent() }
}

private func validArchitectures() -> Result<[String], CarthageError> {
	return getEnvironmentVariable("VALID_ARCHS").map { architectures -> [String] in
		return architectures.components(separatedBy: " ")
	}
}

private func buildActionIsArchiveOrInstall() -> Bool {
	// archives use ACTION=install
	return getEnvironmentVariable("ACTION").value == "install"
}

private func inputFiles(_ options: CopyFrameworksCommand.Options) -> SignalProducer<String, CarthageError> {
    let userInputFiles = SignalProducer(values: scriptInputFiles(), scriptInputFileLists())
        .flatten(.merge)
        .uniqueValues()
    
    if !options.automatic {
        return userInputFiles
    }
    
    return userInputFiles.concat(
        inferredInputFiles(using: userInputFiles, useFrameworkSearchPaths: options.useFrameworkSearchPaths)
            .on(
                starting: {
                    if options.isVerbose {
                        carthage.println("Going to copy automatically:\n")
                    }
                },
                value: { path in
                    if options.isVerbose {
                        let name = URL(fileURLWithPath: path).lastPathComponent
                        carthage.println("\"\(name)\" at: \"\(path)\"")
                    }
                }
            )
        )
}

private func scriptInputFiles() -> SignalProducer<String, CarthageError> {
	switch getEnvironmentVariable("SCRIPT_INPUT_FILE_COUNT") {
	case .success(let count):
		if let count = Int(count) {
			return SignalProducer<Int, CarthageError>(0..<count).attemptMap { getEnvironmentVariable("SCRIPT_INPUT_FILE_\($0)") }
		} else {
			return SignalProducer(error: .invalidArgument(description: "SCRIPT_INPUT_FILE_COUNT did not specify a number"))
		}
	case .failure:
		return .empty
	}
}

private func scriptInputFileLists() -> SignalProducer<String, CarthageError> {
	switch getEnvironmentVariable("SCRIPT_INPUT_FILE_LIST_COUNT") {
	case .success(let count):
		if let count = Int(count) {
			return SignalProducer<Int, CarthageError>(0..<count)
				.attemptMap { getEnvironmentVariable("SCRIPT_INPUT_FILE_LIST_\($0)") }
				.flatMap(.merge) { fileList -> SignalProducer<String, CarthageError> in
					let fileListURL = URL(fileURLWithPath: fileList, isDirectory: true)
					return SignalProducer<String, NSError>(result: Result(attempt: { try String(contentsOfFile: fileList) }))
						.mapError { CarthageError.readFailed(fileListURL, $0) }
				}
				.map { $0.split(separator: "\n").map(String.init) }
				.flatMap(.merge) { SignalProducer($0) }
		} else {
			return SignalProducer(error: .invalidArgument(description: "SCRIPT_INPUT_FILE_LIST_COUNT did not specify a number"))
		}
	case .failure:
		return .empty
	}
}

private func inferredInputFiles(
    using userInputFiles: SignalProducer<String, CarthageError>,
    useFrameworkSearchPaths: Bool
) -> SignalProducer<String, CarthageError> {
    if
        let directory = projectDirectory().value,
        let platformName = getEnvironmentVariable("PLATFORM_NAME").value,
        let platform = BuildPlatform.from(string: platformName)?.platforms.first,
        let executable = executablePath().value
    {
        let searchPaths = useFrameworkSearchPaths ? frameworkSearchPaths() : nil
        if case .failure(let error)? = searchPaths {
            return SignalProducer(error: error)
        }
        
        return InputFilesInferrer(projectDirectory: directory, platform: platform, frameworkSearchPaths: searchPaths?.value ?? [])
            .inputFiles(for: executable, userInputFiles: userInputFiles.map(URL.init(fileURLWithPath:)))
            .map { $0.path }
    }

    return .empty
>>>>>>> 2229832a
}<|MERGE_RESOLUTION|>--- conflicted
+++ resolved
@@ -7,11 +7,23 @@
 
 /// Type that encapsulates the configuration and evaluation of the `copy-frameworks` subcommand.
 public struct CopyFrameworksCommand: CommandProtocol {
-<<<<<<< HEAD
+    public struct Options: OptionsProtocol {
+        public let automatic: Bool
+        public let useFrameworkSearchPaths: Bool
+        public let isVerbose: Bool
+        
+        public static func evaluate(_ mode: CommandMode) -> Result<Options, CommandantError<CarthageError>> {
+            return curry(self.init)
+                <*> mode <| Option(key: "auto", defaultValue: false, usage: "infers and copies linked frameworks automatically")
+                <*> mode <| Option(key: "use-framework-search-paths", defaultValue: false, usage: "uses FRAMEWORK_SEARCH_PATHS environment variable to copy the linked frameworks with paths order preservation (i.e. first occurrence wins).\nTakes effect only when `--auto` argument is being passed")
+                <*> mode <| Option(key: "verbose", defaultValue: false, usage: "print automatically copied frameworks and paths")
+        }
+    }
+    
     public let verb = "copy-frameworks"
     public let function = "In a Run Script build phase, copies each framework specified by a SCRIPT_INPUT_FILE and/or SCRIPT_INPUT_FILE_LIST environment variables into the built app bundle"
 
-    public func run(_ options: NoOptions<CarthageError>) -> Result<(), CarthageError> {
+    public func run(_ options: Options) -> Result<(), CarthageError> {
         do {
             let frameworksFolder: URL = try self.frameworksFolder().get()
             let validArchitectures: [String] = try self.validArchitectures().get()
@@ -23,10 +35,20 @@
             let waitHandler: (URL) -> Void = { url in
                 carthage.println("Waiting for lock on url: \(url)")
             }
-
-            return inputFiles()
+            
+            // We don't want to copy outdated frameworks. i.e. such frameworks that are being modified
+            // earlier that existing products at the `target` URL.
+            // This typically indicates that we're copying a wrong framework. This may
+            // be result of the `options.useFrameworkSearchPaths == true` when Carthage will try
+            // to copy all of the linked frameworks that are available at the FRAMEWORK_SEARCH_PATHS,
+            // while those frameworks already copied by 'Embed Frameworks' phase for example.
+            // Also we don't want to force new behaviour of skipping outdated and enabling it only
+            // for automatic option.
+            let skipIfOutdated = options.automatic
+
+            return inputFiles(options)
                 .flatMap(.merge) { frameworkURL -> SignalProducer<FrameworkEvent, CarthageError> in
-                    return CopyFramework.copyFramework(frameworkURL: frameworkURL, frameworksFolder: frameworksFolder, symbolsFolder: symbolsFolder, validArchitectures: validArchitectures, codeSigningIdentity: codeSigningIdentity, shouldStripDebugSymbols: shouldStripDebugSymbols, shouldCopyBCSymbolMap: shouldCopyBCSymbolMap, waitHandler: waitHandler)
+                    return CopyFramework.copyFramework(frameworkURL: frameworkURL, frameworksFolder: frameworksFolder, symbolsFolder: symbolsFolder, validArchitectures: validArchitectures, codeSigningIdentity: codeSigningIdentity, shouldStripDebugSymbols: shouldStripDebugSymbols, shouldCopyBCSymbolMap: shouldCopyBCSymbolMap, skipIfOutdated: skipIfOutdated, waitHandler: waitHandler)
                         // Copy as many frameworks as possible in parallel.
                         .start(on: QueueScheduler(name: "org.carthage.CarthageKit.CopyFrameworks.copy"))
                 }
@@ -101,6 +123,14 @@
             .map { URL(fileURLWithPath: $0, isDirectory: true) }
     }
     
+    private func executablePath() -> Result<URL, CarthageError> {
+        return appropriateDestinationFolder().flatMap { url in
+            return Environment.getVariable("EXECUTABLE_PATH").map { path in
+                return url.appendingPathComponent(path)
+            }
+        }
+    }
+    
     private func frameworksFolder() -> Result<URL, CarthageError> {
         return appropriateDestinationFolder()
             .flatMap { url -> Result<URL, CarthageError> in
@@ -109,6 +139,19 @@
         }
     }
     
+    private func frameworkSearchPaths() -> Result<[URL], CarthageError> {
+        return appropriateDestinationFolder().flatMap { url in
+            return Environment.getVariable("FRAMEWORK_SEARCH_PATHS").map { rawFrameworkSearchPaths -> [URL] in
+                return InputFilesInferrer.frameworkSearchPaths(from: rawFrameworkSearchPaths)
+            }
+        }
+    }
+    
+    private func projectDirectory() -> Result<URL, CarthageError> {
+        return Environment.getVariable("PROJECT_FILE_PATH")
+            .map { URL(fileURLWithPath: $0, isDirectory: false).deletingLastPathComponent() }
+    }
+    
     private func validArchitectures() -> Result<[String], CarthageError> {
         return Environment.getVariable("VALID_ARCHS").map { architectures -> [String] in
             return architectures.components(separatedBy: " ")
@@ -120,11 +163,31 @@
         return Environment.getVariable("ACTION").value == "install"
     }
     
-    private func inputFiles() -> SignalProducer<URL, CarthageError> {
-        return SignalProducer(values: scriptInputFiles(), scriptInputFileLists())
+    private func inputFiles(_ options: CopyFrameworksCommand.Options) -> SignalProducer<URL, CarthageError> {
+        var inputFiles = SignalProducer(values: scriptInputFiles(), scriptInputFileLists())
             .flatten(.merge)
             .uniqueValues()
-            .map { URL(fileURLWithPath: $0) }
+        
+        if options.automatic {
+            inputFiles = inputFiles.concat(
+                inferredInputFiles(using: inputFiles, useFrameworkSearchPaths: options.useFrameworkSearchPaths)
+                    .on(
+                        starting: {
+                            if options.isVerbose {
+                                carthage.println("Going to copy automatically:\n")
+                            }
+                    },
+                        value: { path in
+                            if options.isVerbose {
+                                let name = URL(fileURLWithPath: path).lastPathComponent
+                                carthage.println("\"\(name)\" at: \"\(path)\"")
+                            }
+                    }
+                )
+            )
+        }
+        
+        return inputFiles.map { URL(fileURLWithPath: $0) }
     }
     
     private func scriptInputFiles() -> SignalProducer<String, CarthageError> {
@@ -160,304 +223,28 @@
             return .empty
         }
     }
-=======
-    public struct Options: OptionsProtocol {
-        public let automatic: Bool
-        public let useFrameworkSearchPaths: Bool
-        public let isVerbose: Bool
-        
-        public static func evaluate(_ mode: CommandMode) -> Result<Options, CommandantError<CarthageError>> {
-            return curry(self.init)
-                <*> mode <| Option(key: "auto", defaultValue: false, usage: "infers and copies linked frameworks automatically")
-                <*> mode <| Option(key: "use-framework-search-paths", defaultValue: false, usage: "uses FRAMEWORK_SEARCH_PATHS environment variable to copy the linked frameworks with paths order preservation (i.e. first occurrence wins).\nTakes effect only when `--auto` argument is being passed")
-                <*> mode <| Option(key: "verbose", defaultValue: false, usage: "print automatically copied frameworks and paths")
-        }
-    }
-    
-	public let verb = "copy-frameworks"
-	public let function = "In a Run Script build phase, copies each framework specified by a SCRIPT_INPUT_FILE and/or SCRIPT_INPUT_FILE_LIST environment variables into the built app bundle"
-    
-	public func run(_ options: Options) -> Result<(), CarthageError> {
-		return inputFiles(options)
-			.flatMap(.merge) { frameworkPath -> SignalProducer<(), CarthageError> in
-				let frameworkName = (frameworkPath as NSString).lastPathComponent
-
-				let source = Result(
-					URL(fileURLWithPath: frameworkPath, isDirectory: true),
-					failWith: CarthageError.invalidArgument(
-						description: "Could not find framework \"\(frameworkName)\" at path \(frameworkPath). "
-							+ "Ensure that the given path is appropriately entered and that your \"Input Files\" and \"Input File Lists\" have been entered correctly."
-					)
-				)
-				let target = frameworksFolder().map { $0.appendingPathComponent(frameworkName, isDirectory: true) }
-
-				return SignalProducer.combineLatest(SignalProducer(result: source), SignalProducer(result: target), SignalProducer(result: validArchitectures()))
-					.flatMap(.merge) { source, target, validArchitectures -> SignalProducer<(), CarthageError> in
-						return shouldIgnoreFramework(source, validArchitectures: validArchitectures)
-							.flatMap(.concat) { shouldIgnore -> SignalProducer<(), CarthageError> in
-								if shouldIgnore {
-									carthage.println("warning: Ignoring \(frameworkName) because it does not support the current architecture\n")
-									return .empty
-								} else {
-                                    // We don't want to copy outdated frameworks. i.e. such frameworks that are being modified
-                                    // earlier that existing products at the `target` URL.
-                                    // This typically indicates that we're copying a wrong framework. This may
-                                    // be result of the `options.useFrameworkSearchPaths == true` when Carthage will try
-                                    // to copy all of the linked frameworks that are available at the FRAMEWORK_SEARCH_PATHS,
-                                    // while those frameworks already copied by 'Embed Frameworks' phase for example.
-                                    // Also we don't want to force new behaviour of skipping outdated and enabling it only
-                                    // for automatic option.
-                                    let skipIfOutdated = options.automatic
-									let copyFrameworks = copyFramework(
-                                        source,
-                                        target: target,
-                                        skipIfOutdated: skipIfOutdated,
-                                        validArchitectures: validArchitectures
-                                    )
-									let copydSYMs = copyDebugSymbolsForFramework(source, validArchitectures: validArchitectures)
-									return SignalProducer.combineLatest(copyFrameworks, copydSYMs)
-										.then(SignalProducer<(), CarthageError>.empty)
-								}
-							}
-					}
-					// Copy as many frameworks as possible in parallel.
-					.start(on: QueueScheduler(name: "org.carthage.CarthageKit.CopyFrameworks.copy"))
-			}
-			.waitOnCommand()
-	}
-}
-
-private func copyFramework(_ source: URL, target: URL, skipIfOutdated: Bool, validArchitectures: [String]) -> SignalProducer<(), CarthageError> {
-    return SignalProducer.combineLatest(copyProduct(source, target, skipIfOutdated: skipIfOutdated), codeSigningIdentity())
-		.flatMap(.merge) { url, codesigningIdentity -> SignalProducer<(), CarthageError> in
-			let strip = stripFramework(
-				url,
-				keepingArchitectures: validArchitectures,
-				strippingDebugSymbols: shouldStripDebugSymbols(),
-				codesigningIdentity: codesigningIdentity
-			)
-			if buildActionIsArchiveOrInstall() {
-				return strip
-					.then(copyBCSymbolMapsForFramework(url, fromDirectory: source.deletingLastPathComponent()))
-					.then(SignalProducer<(), CarthageError>.empty)
-			} else {
-				return strip
-			}
-		}
-}
-
-private func shouldIgnoreFramework(_ framework: URL, validArchitectures: [String]) -> SignalProducer<Bool, CarthageError> {
-	return architecturesInPackage(framework)
-		.collect()
-		.map { architectures in
-			// Return all the architectures, present in the framework, that are valid.
-			validArchitectures.filter(architectures.contains)
-		}
-		.map { remainingArchitectures in
-			// If removing the useless architectures results in an empty fat file, 
-			// wat means that the framework does not have a binary for the given architecture, ignore the framework.
-			remainingArchitectures.isEmpty
-		}
-}
-
-private func copyDebugSymbolsForFramework(_ source: URL, validArchitectures: [String]) -> SignalProducer<(), CarthageError> {
-	return SignalProducer(result: appropriateDestinationFolder())
-		.flatMap(.merge) { destinationURL in
-			return SignalProducer(value: source)
-				.map { $0.appendingPathExtension("dSYM") }
-				.copyFileURLsIntoDirectory(destinationURL)
-				.flatMap(.merge) { dSYMURL in
-					return stripDSYM(dSYMURL, keepingArchitectures: validArchitectures)
-				}
-		}
-}
-
-private func copyBCSymbolMapsForFramework(_ frameworkURL: URL, fromDirectory directoryURL: URL) -> SignalProducer<URL, CarthageError> {
-	// This should be called only when `buildActionIsArchiveOrInstall()` is true.
-	return SignalProducer(result: builtProductsFolder())
-		.flatMap(.merge) { builtProductsURL in
-			return BCSymbolMapsForFramework(frameworkURL)
-				.map { url in directoryURL.appendingPathComponent(url.lastPathComponent, isDirectory: false) }
-				.copyFileURLsIntoDirectory(builtProductsURL)
-		}
-}
-
-private func codeSigningIdentity() -> SignalProducer<String?, CarthageError> {
-	return SignalProducer(codeSigningAllowed)
-		.attemptMap { codeSigningAllowed in
-			guard codeSigningAllowed == true else { return .success(nil) }
-
-			return getEnvironmentVariable("EXPANDED_CODE_SIGN_IDENTITY")
-				.map { $0.isEmpty ? nil : $0 }
-				.flatMapError {
-					// See https://github.com/Carthage/Carthage/issues/2472#issuecomment-395134166 regarding Xcode 10 betas
-					// … or potentially non-beta Xcode releases of major version 10 or later.
-
-					switch getEnvironmentVariable("XCODE_PRODUCT_BUILD_VERSION") {
-					case .success:
-						// See the above issue.
-						return .success(nil)
-					case .failure:
-						// For users calling `carthage copy-frameworks` outside of Xcode (admittedly,
-						// a small fraction), this error is worthwhile in being a signpost in what’s
-						// necessary to add to achieve (for what most is the goal) of ensuring
-						// that code signing happens.
-						return .failure($0)
-					}
-				}
-		}
-}
-
-private func codeSigningAllowed() -> Bool {
-	return getEnvironmentVariable("CODE_SIGNING_ALLOWED")
-		.map { $0 == "YES" }.value ?? false
-}
-
-private func shouldStripDebugSymbols() -> Bool {
-	return getEnvironmentVariable("COPY_PHASE_STRIP")
-		.map { $0 == "YES" }.value ?? false
-}
-
-// The fix for https://github.com/Carthage/Carthage/issues/1259
-private func appropriateDestinationFolder() -> Result<URL, CarthageError> {
-	if buildActionIsArchiveOrInstall() {
-		return builtProductsFolder()
-	} else {
-		return targetBuildFolder()
-	}
-}
-
-private func builtProductsFolder() -> Result<URL, CarthageError> {
-	return getEnvironmentVariable("BUILT_PRODUCTS_DIR")
-		.map { URL(fileURLWithPath: $0, isDirectory: true) }
-}
-
-private func targetBuildFolder() -> Result<URL, CarthageError> {
-	return getEnvironmentVariable("TARGET_BUILD_DIR")
-		.map { URL(fileURLWithPath: $0, isDirectory: true) }
-}
-
-private func executablePath() -> Result<URL, CarthageError> {
-    return appropriateDestinationFolder().flatMap { url in
-        return getEnvironmentVariable("EXECUTABLE_PATH").map { path in
-            return url.appendingPathComponent(path)
-        }
-    }
-}
-
-private func frameworksFolder() -> Result<URL, CarthageError> {
-	return appropriateDestinationFolder()
-		.flatMap { url -> Result<URL, CarthageError> in
-			getEnvironmentVariable("FRAMEWORKS_FOLDER_PATH")
-				.map { url.appendingPathComponent($0, isDirectory: true) }
-		}
-}
-
-private func frameworkSearchPaths() -> Result<[URL], CarthageError> {
-    return appropriateDestinationFolder().flatMap { url in
-        return getEnvironmentVariable("FRAMEWORK_SEARCH_PATHS").map { rawFrameworkSearchPaths -> [URL] in
-            return InputFilesInferrer.frameworkSearchPaths(from: rawFrameworkSearchPaths)
-        }
-    }
-}
-
-private func projectDirectory() -> Result<URL, CarthageError> {
-    return getEnvironmentVariable("PROJECT_FILE_PATH")
-        .map { URL(fileURLWithPath: $0, isDirectory: false).deletingLastPathComponent() }
-}
-
-private func validArchitectures() -> Result<[String], CarthageError> {
-	return getEnvironmentVariable("VALID_ARCHS").map { architectures -> [String] in
-		return architectures.components(separatedBy: " ")
-	}
-}
-
-private func buildActionIsArchiveOrInstall() -> Bool {
-	// archives use ACTION=install
-	return getEnvironmentVariable("ACTION").value == "install"
-}
-
-private func inputFiles(_ options: CopyFrameworksCommand.Options) -> SignalProducer<String, CarthageError> {
-    let userInputFiles = SignalProducer(values: scriptInputFiles(), scriptInputFileLists())
-        .flatten(.merge)
-        .uniqueValues()
-    
-    if !options.automatic {
-        return userInputFiles
-    }
-    
-    return userInputFiles.concat(
-        inferredInputFiles(using: userInputFiles, useFrameworkSearchPaths: options.useFrameworkSearchPaths)
-            .on(
-                starting: {
-                    if options.isVerbose {
-                        carthage.println("Going to copy automatically:\n")
-                    }
-                },
-                value: { path in
-                    if options.isVerbose {
-                        let name = URL(fileURLWithPath: path).lastPathComponent
-                        carthage.println("\"\(name)\" at: \"\(path)\"")
-                    }
-                }
-            )
-        )
-}
-
-private func scriptInputFiles() -> SignalProducer<String, CarthageError> {
-	switch getEnvironmentVariable("SCRIPT_INPUT_FILE_COUNT") {
-	case .success(let count):
-		if let count = Int(count) {
-			return SignalProducer<Int, CarthageError>(0..<count).attemptMap { getEnvironmentVariable("SCRIPT_INPUT_FILE_\($0)") }
-		} else {
-			return SignalProducer(error: .invalidArgument(description: "SCRIPT_INPUT_FILE_COUNT did not specify a number"))
-		}
-	case .failure:
-		return .empty
-	}
-}
-
-private func scriptInputFileLists() -> SignalProducer<String, CarthageError> {
-	switch getEnvironmentVariable("SCRIPT_INPUT_FILE_LIST_COUNT") {
-	case .success(let count):
-		if let count = Int(count) {
-			return SignalProducer<Int, CarthageError>(0..<count)
-				.attemptMap { getEnvironmentVariable("SCRIPT_INPUT_FILE_LIST_\($0)") }
-				.flatMap(.merge) { fileList -> SignalProducer<String, CarthageError> in
-					let fileListURL = URL(fileURLWithPath: fileList, isDirectory: true)
-					return SignalProducer<String, NSError>(result: Result(attempt: { try String(contentsOfFile: fileList) }))
-						.mapError { CarthageError.readFailed(fileListURL, $0) }
-				}
-				.map { $0.split(separator: "\n").map(String.init) }
-				.flatMap(.merge) { SignalProducer($0) }
-		} else {
-			return SignalProducer(error: .invalidArgument(description: "SCRIPT_INPUT_FILE_LIST_COUNT did not specify a number"))
-		}
-	case .failure:
-		return .empty
-	}
-}
-
-private func inferredInputFiles(
-    using userInputFiles: SignalProducer<String, CarthageError>,
-    useFrameworkSearchPaths: Bool
-) -> SignalProducer<String, CarthageError> {
-    if
-        let directory = projectDirectory().value,
-        let platformName = getEnvironmentVariable("PLATFORM_NAME").value,
-        let platform = BuildPlatform.from(string: platformName)?.platforms.first,
-        let executable = executablePath().value
-    {
-        let searchPaths = useFrameworkSearchPaths ? frameworkSearchPaths() : nil
-        if case .failure(let error)? = searchPaths {
-            return SignalProducer(error: error)
-        }
-        
-        return InputFilesInferrer(projectDirectory: directory, platform: platform, frameworkSearchPaths: searchPaths?.value ?? [])
-            .inputFiles(for: executable, userInputFiles: userInputFiles.map(URL.init(fileURLWithPath:)))
-            .map { $0.path }
-    }
-
-    return .empty
->>>>>>> 2229832a
+    
+    private func inferredInputFiles(
+        using userInputFiles: SignalProducer<String, CarthageError>,
+        useFrameworkSearchPaths: Bool
+        ) -> SignalProducer<String, CarthageError> {
+        if
+            let directory = projectDirectory().value,
+            let platformName = Environment.getVariable("PLATFORM_NAME").value,
+            let platform = BuildPlatform.from(string: platformName)?.platforms.first,
+            let executable = executablePath().value
+        {
+            let searchPaths = useFrameworkSearchPaths ? frameworkSearchPaths() : nil
+            if case .failure(let error)? = searchPaths {
+                return SignalProducer(error: error)
+            }
+            
+            return InputFilesInferrer(projectDirectory: directory, platform: platform, frameworkSearchPaths: searchPaths?.value ?? [])
+                .inputFiles(for: executable, userInputFiles: userInputFiles.map(URL.init(fileURLWithPath:)))
+                .map { $0.path }
+        }
+        
+        return .empty
+    }
+
 }