# Artifacts

This document lists all files and folders used or created by Carthage, and the purpose of each.

## Cartfile

A `Cartfile` describes your project’s dependencies to Carthage, allowing it to resolve and build them for you. Cartfiles are a restricted subset of the [Ordered Graph Data Language](http://ogdl.org/), and any standard OGDL tool should be able to parse them.

Dependency specifications consist of two main parts: the [origin](#origin), and the [version requirement](#version-requirement).

#### Origin

The only supported origins right now are GitHub.com repositories, specified with the `github` keyword:

```
github "ReactiveCocoa/ReactiveCocoa"
```

… or other Git repositories, specified with the `git` keyword:

```
git "https://enterprise.local/desktop/git-error-translations.git"
```

Other possible origins may be added in the future. If there’s something specific you’d like to see, please [file an issue](https://github.com/Carthage/Carthage/issues/new).

#### Version requirement

Carthage supports several kinds of version requirements:

1. `>= 1.0` for “at least version 1.0”
1. `~> 1.0` for “compatible with version 1.0”
1. `== 1.0` for “exactly version 1.0”
1. `"some-branch-or-tag-or-commit"` for a specific Git object (anything allowed by `git rev-parse`)

If no version requirement is given, any version of the dependency is allowed.

Compatibility is determined according to [Semantic Versioning](http://semver.org/). This means that any version greater than or equal to 1.5.1, but less than 2.0, will be considered “compatible” with 1.5.1.

<<<<<<< HEAD
**In all cases, Carthage will pin to a tag or SHA**, and only bump the tag or SHA when `carthage update` is run again in the future. This means that following a branch (for example) still results in commits that can be independently checked out just as they were originally.
=======
According to SemVer, any 0.x.y release may completely break the exported API, so it's not safe to consider them compatible with one another. Only patch versions are compatible under 0.x, meaning 0.1.1 is compatible with 0.1.2, but not 0.2. This isn't according to the SemVer spec but keeps `~>` useful for 0.x.y versions.
>>>>>>> 0474b349

#### Example Cartfile

```
# Require version 2.3.1 or later
github "ReactiveCocoa/ReactiveCocoa" >= 2.3.1

# Require version 1.x
github "Mantle/Mantle" ~> 1.0    # (1.0 or later, but less than 2.0)

# Require exactly version 0.4.1
github "jspahrsummers/libextobjc" == 0.4.1

# Use the latest version
github "jspahrsummers/xcconfigs"

# Use a project from GitHub Enterprise, or any arbitrary server, on the "development" branch
git "https://enterprise.local/desktop/git-error-translations.git" "development"
```

## Cartfile.lock

After running the `carthage update` command, a file named `Cartfile.lock` will be created alongside the `Cartfile` in the working directory. This file specifies precisely _which_ versions were chosen of each dependency, and lists all dependencies (even nested ones).

The `Cartfile.lock` file ensures that any given commit of a Carthage project can be bootstrapped in exactly the same way, every time. For this reason, you are **strongly recommended** to commit this file to your repository.

Although the `Cartfile.lock` file is meant to be human-readable and diffable, you **must not** modify it. The format of the file is very strict, and the order in which dependencies are listed is important for the build process.

## Carthage.build

This folder is created by `carthage build` in the project’s working directory, and contains the binary frameworks built for each dependency.

Generally, it is not necessary to commit this folder to your repository, so you may want to add it to your `.gitignore` file.

## Carthage.checkout

This folder is created by `carthage checkout` in the application project’s working directory, and contains the source code (at the appropriate version) for each dependency. The project folders inside `Carthage.checkout` are later used for the `carthage build` command.

You are not required to commit this folder to your repository, but you may wish to, if you want to guarantee that the chosen versions of each dependency will _always_ be accessible at a later date.

Unless you are [using submodules](#with-submodules), the contents of **this directory should not be modified**, as they may be overwritten by a future `carthage checkout` command.

### With submodules

If the `--use-submodules` flag was given when a project’s dependencies were bootstrapped, updated, or checked out, the dependencies inside `Carthage.checkout` will be available as Git submodules. This allows you to make changes in the dependencies, and commit and push those changes upstream.

## ~/Library/Caches/org.carthage.CarthageKit

This folder is created automatically by Carthage, and contains the “bare” Git repositories used for fetching and checking out dependencies. Keeping all repositories in this centralized location avoids polluting individual projects with Git metadata, and allows Carthage to share one copy of each repository across all projects.

If you need to reclaim disk space, you can safely delete this folder, or any of its repository folders inside. The folder will be automatically repopulated the next time `carthage checkout` is run.<|MERGE_RESOLUTION|>--- conflicted
+++ resolved
@@ -37,11 +37,9 @@
 
 Compatibility is determined according to [Semantic Versioning](http://semver.org/). This means that any version greater than or equal to 1.5.1, but less than 2.0, will be considered “compatible” with 1.5.1.
 
-<<<<<<< HEAD
+According to SemVer, any 0.x.y release may completely break the exported API, so it's not safe to consider them compatible with one another. Only patch versions are compatible under 0.x, meaning 0.1.1 is compatible with 0.1.2, but not 0.2. This isn't according to the SemVer spec but keeps `~>` useful for 0.x.y versions.
+
 **In all cases, Carthage will pin to a tag or SHA**, and only bump the tag or SHA when `carthage update` is run again in the future. This means that following a branch (for example) still results in commits that can be independently checked out just as they were originally.
-=======
-According to SemVer, any 0.x.y release may completely break the exported API, so it's not safe to consider them compatible with one another. Only patch versions are compatible under 0.x, meaning 0.1.1 is compatible with 0.1.2, but not 0.2. This isn't according to the SemVer spec but keeps `~>` useful for 0.x.y versions.
->>>>>>> 0474b349
 
 #### Example Cartfile
 
